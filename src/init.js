--- conflicted
+++ resolved
@@ -1,18 +1,10 @@
 import Split from 'split.js';  // library for resizing columns by dragging
-<<<<<<< HEAD
-import globals from "./globals";
-import { Groups, Group, Segment, TreeItem, Face } from "./treeClasses";
-import SettingsPopup from './SettingsPopup';
-import { getRandomColor, sortByProp, toggleButton } from "./util";
-import { zoomInIcon, zoomOutIcon, settingsIcon } from "./icon";
-=======
 import globals from "./globals.js";
-import { GroupOfGroups, Group, Segment, TreeItem } from "./treeClasses.js";
+import { GroupOfGroups, Group, Segment, TreeItem, Face } from "./treeClasses.js";
 import { GraphIMU } from './graphicalClasses.js';
 import SettingsPopup from './SettingsPopup.js';
 import { getRandomColor, sortByProp, toggleButton, checkResponseStatus } from "./util.js";
 import { zoomInIcon, zoomOutIcon, undoIcon, redoIcon, saveIcon, settingsIcon } from "./icon.js";
->>>>>>> f9a95510
 
 // make tree and viewer columns resizable
 Split(["#column", "#column2"], { sizes: [17, 79], snapOffset: 0 });
@@ -60,26 +52,17 @@
 const analysis = new GroupOfGroups("Analysis");
 document.getElementById("tree").append(analysis.li);
 
-<<<<<<< HEAD
-const custom = new Group("Custom", { parent: segmentsTree, color: getRandomColor(), colorable: true });
-const labeled = new Groups("Labeled", { parent: segmentsTree });
-
-const clustersTree = new Group("Clusters");
+const clusters = new Group("Clusters");
 clustersTree.playButton.style.display = "none"
 clustersTree.loopButton.style.display = "none";
-document.getElementById("tree").append(clustersTree.li);
-
-
-let highestId;
-let words = [];
-=======
+document.getElementById("tree").append(clusters.li);
+
 const custom = new Group("Custom", {
     parent: analysis,
     color: getRandomColor(),
     colorable: true
 });
 const labeled = new GroupOfGroups("Labeled", { parent: analysis });
->>>>>>> f9a95510
 
 fetch(`/segments/${basename}-segments.json`)
     .then(checkResponseStatus)
