import { htmlToElement } from "./util";

let user;
// for some reason, setting variable in promise doesn't set it outside of promise,
// so need a function to call from promise to set it. Very janky and I don't like it
// but don't know other way
const setUser = function (newUser) {
    user = newUser;
}

// Need to fetch user instead of using url param because otherwise anyone could
// just set themselves to admin by changing url param
fetch("/user")  // fetch currently logged-in user
    .then(res => {
        if (!res.ok) { throw new Error('Network response was not OK'); }  // Network error
        else if (res.status != 200) { throw new Error(`${res.status} ${res.statusText}`); }  // not 200 is error
        return res.text();  // return text from response
    })
    .then(user => {
        // admin is able to view all users' annotations, so make radio buttons for selecting which user
        if (user == "admin") {
            fetch("/users")  // fetch list of all users
                .then(res => {
                    if (!res.ok) { throw new Error('Network response was not OK'); }  // Network error
                    else if (res.status != 200) { throw new Error(`${res.status} ${res.statusText}`); }  // not 200 is error
                    return res.json();  // return json from response
                })
                // add radio buttons for each user
                .then(users => {  // users is array of usernames
                    setUser("admin");
                    const fieldset = document.getElementById("user-selection");
                    fieldset.hidden = false;
                    users.forEach(function (user) {
                        const div = htmlToElement(`<div><input type="radio" id="${user}" name="user-selection" value="${user}"></input><label for="${user}">${user}</label></div>`);
                        if (user == "admin") {  // default user for admin is admin, so check admin radio button
                            div.firstElementChild.checked = true;
                        }
                        div.firstElementChild.addEventListener("change", function () {
                            setUser(this.value);  // see top for reasoning behind function
                        });
                        fieldset.append(div);
                    });
                })
                .catch(error => { console.error("Error during fetch: ", error); });  // catch err thrown by res if any
        }
    })
    .catch(error => { console.error("Error during fetch: ", error); });  // catch err thrown by res if any

fetch("/filelist")
    .then(res => {
        if (!res.ok) { throw new Error('Network response was not OK'); }  // Network error
        else if (res.status != 200) { throw new Error(`${res.status} ${res.statusText}`); }  // not 200 is error
        return res.json();  // return json from response
    })
    // add radio buttons for each file
<<<<<<< HEAD
    .then(fileList => {  // fileList is data from the json
=======
    .then(fileList => {  // fileList is object with arrays for audio filenames and video filenames
>>>>>>> a43c7f27
        const audiofiles = fileList.audio;
        const videofiles = fileList.video;
        const fieldset = document.getElementById("file-selection");

        if (audiofiles?.length !== 0) {
<<<<<<< HEAD
            fieldset.append(htmlToElement("<strong>Audio files</strong>"));

            audiofiles.forEach(function (fileName) {
                const div = htmlToElement(`<div><input type="radio" id="${fileName}" name="file-selection" value="${fileName}"></input><label for="${fileName}">${fileName}</label></div>`);
                div.firstElementChild.addEventListener("change", function () {
=======
            fieldset.append(htmlToElement("<strong>Audio files</strong>"));  // header for audio files

            audiofiles.forEach(function (fileName) {  // add radio buttons for each audio file
                const div = htmlToElement(`<div><input type="radio" id="${fileName}" name="file-selection" value="${fileName}"></input><label for="${fileName}">${fileName}</label></div>`);
                div.firstElementChild.addEventListener("change", function () {
                    // when radio button clicked, open that audio file in viz
>>>>>>> a43c7f27
                    window.location.replace(`/viz?${user ? "user=" + user + "&" : ""}file=${this.value}&type=audio`);
                });
                fieldset.append(div);
            });

<<<<<<< HEAD
            fieldset.append(document.createElement("br"));
        }

        if (videofiles?.length !== 0) {
            fieldset.append(htmlToElement("<strong>Video files</strong>"));

            videofiles.forEach(function (fileName) {
                const div = htmlToElement(`<div><input type="radio" id="${fileName}" name="file-selection" value="${fileName}"></input><label for="${fileName}">${fileName}</label></div>`);
                div.firstElementChild.addEventListener("change", function () {
=======
            fieldset.append(document.createElement("br"));  // add separation between audio and video file sections
        }

        if (videofiles?.length !== 0) {
            fieldset.append(htmlToElement("<strong>Video files</strong>"));  // header for video files

            videofiles.forEach(function (fileName) {  // add radio buttons for each video file
                const div = htmlToElement(`<div><input type="radio" id="${fileName}" name="file-selection" value="${fileName}"></input><label for="${fileName}">${fileName}</label></div>`);
                div.firstElementChild.addEventListener("change", function () {
                    // when radio button clicked, open that video file in viz
>>>>>>> a43c7f27
                    window.location.replace(`/viz?${user ? "user=" + user + "&" : ""}file=${this.value}&type=video`);
                });
                fieldset.append(div);
            });
        }
    })
    .catch(error => { console.error('Error during fetch: ', error); });  // catch err thrown by res if any<|MERGE_RESOLUTION|>--- conflicted
+++ resolved
@@ -53,46 +53,23 @@
         return res.json();  // return json from response
     })
     // add radio buttons for each file
-<<<<<<< HEAD
-    .then(fileList => {  // fileList is data from the json
-=======
     .then(fileList => {  // fileList is object with arrays for audio filenames and video filenames
->>>>>>> a43c7f27
         const audiofiles = fileList.audio;
         const videofiles = fileList.video;
         const fieldset = document.getElementById("file-selection");
 
         if (audiofiles?.length !== 0) {
-<<<<<<< HEAD
-            fieldset.append(htmlToElement("<strong>Audio files</strong>"));
-
-            audiofiles.forEach(function (fileName) {
-                const div = htmlToElement(`<div><input type="radio" id="${fileName}" name="file-selection" value="${fileName}"></input><label for="${fileName}">${fileName}</label></div>`);
-                div.firstElementChild.addEventListener("change", function () {
-=======
             fieldset.append(htmlToElement("<strong>Audio files</strong>"));  // header for audio files
 
             audiofiles.forEach(function (fileName) {  // add radio buttons for each audio file
                 const div = htmlToElement(`<div><input type="radio" id="${fileName}" name="file-selection" value="${fileName}"></input><label for="${fileName}">${fileName}</label></div>`);
                 div.firstElementChild.addEventListener("change", function () {
                     // when radio button clicked, open that audio file in viz
->>>>>>> a43c7f27
                     window.location.replace(`/viz?${user ? "user=" + user + "&" : ""}file=${this.value}&type=audio`);
                 });
                 fieldset.append(div);
             });
 
-<<<<<<< HEAD
-            fieldset.append(document.createElement("br"));
-        }
-
-        if (videofiles?.length !== 0) {
-            fieldset.append(htmlToElement("<strong>Video files</strong>"));
-
-            videofiles.forEach(function (fileName) {
-                const div = htmlToElement(`<div><input type="radio" id="${fileName}" name="file-selection" value="${fileName}"></input><label for="${fileName}">${fileName}</label></div>`);
-                div.firstElementChild.addEventListener("change", function () {
-=======
             fieldset.append(document.createElement("br"));  // add separation between audio and video file sections
         }
 
@@ -103,7 +80,6 @@
                 const div = htmlToElement(`<div><input type="radio" id="${fileName}" name="file-selection" value="${fileName}"></input><label for="${fileName}">${fileName}</label></div>`);
                 div.firstElementChild.addEventListener("change", function () {
                     // when radio button clicked, open that video file in viz
->>>>>>> a43c7f27
                     window.location.replace(`/viz?${user ? "user=" + user + "&" : ""}file=${this.value}&type=video`);
                 });
                 fieldset.append(div);
