<<<<<<< HEAD
import Peaks from "peaks.js";
const feather = require('feather-icons');

const audio =  document.getElementById('audio');

var snrs = {};
var durations = {};

let newChanges = false;

const runPeaks = async function (fileName) {
  const name = fileName.replace(/\.[^/.]+$/, "");  // name of the file without the extension

  /* importedSegments is an array of groups or segments
  A group is an array, with the first element being the name of the group and
  the second element being an array of groups or an array of segments (objects).
  Example:
  [ 
    ["Speakers",
      [
        ["Speaker 1", [{...}, {...}, {...}]],
        ["Speaker 2", [{...}]]
      ]
    ],
    ["VAD", [{...}, {...}, {...}]],
    ["Non-VAD", [{...}, {...}]]
  ]   */
  const importedSegments = await fetch(`/segments/${name}-segments.json`).then(response => response.json());

  // object containing ALL segments (hidden and visible)    {id: segment}
  const segmentsByID = {};
  // segments that aren't visible on peaksjs    {group: {childGroup: {...: {id, segment}}}}
  const hiddenSegments = {};
  // segments that are visible on peaksjs       {group: {childGroup: {...: {id, segment}}}}
  const visibleSegments = {};
  // dictionary of checkboxes for every group   {group: HTMLInputElement}
  const groupsCheckboxes = { "Segments": document.querySelector("input[data-id='Segments']") };
  // dictionary of buttons for every group      {group: [HTMLLinkElement for play, HTMLLinkElement for loop]}
  const groupsButtons = { "Segments": document.querySelectorAll("a[data-id='Segments']") };
  // array of all labels for labeled speakers
  const labels = [];
  
  const segmentsFromGroup = function (group, {visible = false, hidden = false, peaks = undefined, sort = false, simple = false} = {}) {
    let segments = [];
    if (peaks) {  // get segments from peaks instead of visibleSegments or hiddenSegments
      segments = peaks.segments.getSegments().filter(segment => segment.path.includes(group));
    }
    if (!(group in visibleSegments)) {  // group is a group of groups
      for (let child of groupsCheckboxes[group].dataset.children.split("|")) {
        segments = segments.concat(segmentsFromGroup(child, arguments[1]));  // get the groups from the children
      }
    }
    else {  // group is a group of segments
      if (visible) { segments = Object.values(visibleSegments[group]); }  // get segments from visibleSegments
      if (hidden) { segments = segments.concat(Object.values(hiddenSegments[group])); }  // get segments from hiddenSegments
    }
    if (sort) { segments.sort((seg1, seg2) => seg1.startTime > seg2.startTime); }  // sort by start time
    if (simple) {
      segments = segments.map(seg => ({"id": seg.id, "startTime": seg.startTime, "endTime": seg.endTime, "labelText": seg.labelText}));
    }
    return segments;
  }

  const segmentPlayIcon = feather.icons.play.toSvg({"width": 12, "height": 12, "stroke": "black", "fill": "black"});
  const segmentPauseIcon = feather.icons.pause.toSvg({"width": 12, "height": 12, "stroke": "black", "fill": "black"});
  const segmentLoopIcon = feather.icons.repeat.toSvg({"width": 12, "height": 12, "stroke": "black", "stroke-width": 2.5});
  const segmentRemoveIcon = feather.icons.x.toSvg({"width": 12, "height": 12, "stroke": "black", "stroke-width": 2.5});

  const playSegment = function (peaks, segment, loop = false) {
    // Have to put in event listener because need to call
    // peaks.player.pause() to switch other pause buttons 
    // back to play buttons, but pausing without
    // the event listener instantly changes the new pause
    // button (from this function call) to change back to
    // a play button.
    peaks.once("player.pause", function () {
      if (typeof segment == "string") {  // segment is an id
        segment = peaks.segments.getSegment();
      }
      peaks.player.playSegment(segment, loop);
      const button = loop ? segment.buttons[1] : segment.buttons[0];
      button.innerHTML = segmentPauseIcon;

      const pause = function () { peaks.player.pause(); }
      button.addEventListener("click", pause, {once: true});
      peaks.once("player.pause", function () {
        button.innerHTML = loop ? segmentLoopIcon : segmentPlayIcon;
        button.removeEventListener("click", pause);
        button.addEventListener("click", function () { playSegment(peaks, segment, loop); }, {once: true});
      });
    });
    // peaks.player.pause() only pauses if playing, so have to play audio if not already
    if (!peaks.player.isPlaying()) { peaks.player.play(); }
    peaks.player.pause();
  }

  const groupPlayIcon = feather.icons.play.toSvg({"width": 15, "height": 15, "stroke": "black", "fill": "black"});
  const groupPauseIcon = feather.icons.pause.toSvg({"width": 15, "height": 15, "stroke": "black", "fill": "black"});
  const groupLoopIcon = feather.icons.repeat.toSvg({"width": 15, "height": 15, "stroke": "black", "stroke-width": 2.5});

  const playGroup = function (peaks, group, loop = false) {
    peaks.once("player.pause", function () {
      const segments = segmentsFromGroup(group, {visible: true, sort: true});
      peaks.player.playSegments(segments, loop);
      const button = loop ? groupsButtons[group][1] : groupsButtons[group][0];
      button.innerHTML = groupPauseIcon;

      const pause = function () { peaks.player.pause(); }
      button.addEventListener("click", pause, {once: true});
      peaks.once("player.pause", function () {
        button.innerHTML = loop ? groupLoopIcon : groupPlayIcon;
        button.removeEventListener("click", pause);
        button.addEventListener("click", function () { playGroup(peaks, group, loop); }, {once: true});
      });
    });
    if (!peaks.player.isPlaying()) { peaks.player.play(); }
    peaks.player.pause();
  }

  const toggleSegments = function (peaks, group, checked) {
    // groupsCheckboxes has a key for every group, so if not in there, group is a segment id
    if (!(group in groupsCheckboxes)) {
      const segment = segmentsByID[group];
      segment.checkbox.checked = checked;

      const parent = segment.path.at(-2);  // get group segment belongs to
      if (checked) {    // add the segment back to peaks and remove it from hiddenSegments
        visibleSegments[parent][group] = segment;
        peaks.segments.add(segment);
        segment.buttons.forEach(function (button) {
          button.style.pointerEvents = "auto";
          const buttonIcon = button.firstElementChild;
          buttonIcon.style.stroke = "black";
          if (buttonIcon.getAttribute("fill") != "none") { buttonIcon.style.fill = "black"; }
        });
        delete hiddenSegments[parent][group];
      }
      else {  // add the segment to hiddenSegments and remove it from peaks
        hiddenSegments[parent][group] = segment;
        peaks.segments.removeById(group);
        segment.buttons.forEach(function (button) {
          button.style.pointerEvents = "none";
          const buttonIcon = button.firstElementChild;
          buttonIcon.style.stroke = "gray";
          if (buttonIcon.getAttribute("fill") != "none") { buttonIcon.style.fill = "gray"; }
        });
        delete visibleSegments[parent][group];
      }
    }
    else {  // group is not a segment id
      if (checked) {
        groupsButtons[group].forEach(function (button) {
          button.style.pointerEvents = "auto";
          const buttonIcon = button.firstElementChild;
          buttonIcon.style.stroke = "black";
          if (buttonIcon.getAttribute("fill") != "none") { buttonIcon.style.fill = "black"; }
        });
      }
      else {
        groupsButtons[group].forEach(function (button) {
          button.style.pointerEvents = "none";
          const buttonIcon = button.firstElementChild;
          buttonIcon.style.stroke = "gray";
          if (buttonIcon.getAttribute("fill") != "none") { buttonIcon.style.fill = "gray"; }
        });
      } 
      const groupCheckbox = groupsCheckboxes[group];
      //console.log(groupCheckbox);
      groupCheckbox.checked = checked;

      if (checked) { groupCheckbox.parentElement.querySelector("ul").classList.add("active"); }
      else { groupCheckbox.parentElement.querySelector("ul").classList.remove("active"); }

      if (!(group in visibleSegments)) {  // group is a group of groups
        for (let child of groupCheckbox.dataset.children.split("|")) { toggleSegments(peaks, child, checked); }
      }
      else {  // group is a group of segments
        if (checked) {
          const segments = segmentsFromGroup(group, {hidden: true});
          segments.forEach(function (segment) {
            segment.checkbox.checked = checked;
          });
          peaks.segments.add(segments);
          visibleSegments[group] = Object.assign({}, visibleSegments[group], hiddenSegments[group]);
          hiddenSegments[group] = {};
        }
        else {
          segmentsFromGroup(group, {visible: true}).forEach(function (segment) {
            segment.checkbox.checked = checked;
            peaks.segments.removeById(segment.id);
          });
          hiddenSegments[group] = Object.assign({}, hiddenSegments[group], visibleSegments[group]);
          visibleSegments[group] = {};
        }
      }
    }
  }

  const initPopup = function(){
    var popupContent = document.getElementById("popup-content");
    const header = document.createElement("h2");
    header.innerHTML = "Choose a label: ";
    popupContent.appendChild(header);
    var closeButton = document.createElement("a");
    closeButton.classList.add("close");
    closeButton.id = "close";
    closeButton.innerHTML = "&times";
    popupContent.appendChild(closeButton);

  }

  const renderSegment = function (peaks, segment, group, path) {
    // create the tree item for the segment
    const li = document.createElement("li");
    li.style.fontSize = "12px";
    li.innerHTML = `<input style="transform:scale(0.85);" type="checkbox" data-action="toggle-segment" data-id="${segment.id}" autocomplete="off" checked><span id="${segment.id}-span" title="Duration: ${(segment.endTime - segment.startTime).toFixed(2)}">${segment.id.replace("peaks.", "")}</span> <a href="#" style="text-decoration:none;" data-id="${segment.id}">${segmentPlayIcon}</a><a href="#" style="text-decoration:none;" data-id="${segment.id}">${segmentLoopIcon}</a><ul id="${segment.id}-nested" class="nested active"></ul>`;
    document.getElementById(`${group}-nested`).append(li);

    // segment checkboxes
    const checkbox = li.firstElementChild;

    checkbox.addEventListener("click", function () { toggleSegments(peaks, this.dataset.id, this.checked); });

    // segment play/loop buttons
    const play = li.children[2];
    const loop = li.children[3];

    play.addEventListener("click", function () { playSegment(peaks, segment); }, {once: true});
    loop.addEventListener("click", function () { playSegment(peaks, segment, true); }, {once: true});

    segment.path = path.concat(group, segment.id);  // path is a list of groups the segment belongs to
    segment.checkbox = checkbox;
    segment.buttons = [play, loop];

    segmentsByID[segment.id] = segment;
    visibleSegments[group][segment.id] = segment;

    if (segment.editable) {
      let temp = document.getElementById(`${segment.id}-span`)
      document.getElementById(`${segment.id}-span`).outerHTML = '<button id="'+segment.id+'-button" class="nolink">'+ temp.outerHTML +'</button>';
      // rename segment
      document.getElementById(`${segment.id}-span`).addEventListener('click', function(){
        // change innerHTML to an input box
        console.log(document.getElementById(`${segment.id}-span`).innerHTML);
        document.getElementById(`${segment.id}-span`).innerHTML = "<input type='text' id='"+ segment.id +"-rename' value='"+ temp.innerHTML + "'>";
        // when you hit enter
        document.getElementById(`${segment.id}-rename`).addEventListener("keypress", function(event) {
          // If the user presses the "Enter" key on the keyboard
          if (event.key === "Enter") {
            let newLabel = document.getElementById(`${segment.id}-rename`).value;
            // switch back to text with new name
            temp.innerHTML = newLabel;
            document.getElementById(`${segment.id}-span`).innerHTML = newLabel; // change back
            segment.labelText = newLabel;
          }
        });
      });

      const template = document.createElement("template");
      template.innerHTML = `<td><a href="#" data-id="${segment.id}">${segmentRemoveIcon}</a></td>`;
      const remove = template.content.firstElementChild;
      loop.after(remove);
      const parent = document.getElementById(group);
      const parentNested = document.getElementById(`${group}-nested`);
      remove.firstElementChild.addEventListener("click", function () {
        const id = segment.id;
        // remove segment from lists
        peaks.segments.removeById(id);
        delete segmentsByID[id];
        if (hiddenSegments[group][id]) { delete hiddenSegments[group][id]; }
        if (visibleSegments[group][id]) { delete visibleSegments[group][id]; }
        // update table and tree
        parentNested.removeChild(segment.checkbox.parentElement);
        if (parentNested.children.length == 0) { parent.hidden = true; }
      });
      segment.durationSpan = li.children[1];
    }
  }

  const renderGroup = function (peaks, group, path, {renderEmpty = false} = {}) {
    if (typeof group == "string") { group = [group, []]; }
    if (group[1].length == 0 && !renderEmpty) { return; } 	// if group has no segments, return

    const parent = path.at(-1);  // parent needed to find where in tree to nest group
    // add group to the parents children
    const parentCheckbox = groupsCheckboxes[parent];
    const parentChildren = parentCheckbox.dataset.children;
    parentCheckbox.dataset.children = parentChildren === undefined ? group[0] : `${parentChildren}|${group[0]}`;

    // create the tree item for the group
    const branch = document.createElement("li");
    branch.id = group[0];
    branch.style.fontSize = "18px";
    let spanHTML;
    if(group.length == 3){
      spanHTML = `<button id="${group[0]}-button" class="nolink"><span id="${group[0]}-span" style="font-size:18px;" title="${"SNR: " + group[2].toFixed(2)}">${group[0]}</span></button>`
      snrs[group[0]] = group[2];

      branch.innerHTML = `<input type="checkbox" data-action="toggle-segment" data-id="${group[0]}" autocomplete="off">${spanHTML} <a href="#" style="text-decoration:none;" data-id="${group[0]}">${groupPlayIcon}</a><a href="#" style="text-decoration:none;" data-id="${group[0]}">${groupLoopIcon}</a><ul id="${group[0]}-nested" class="nested"></ul>`;
      document.getElementById(`${parent}-nested`).append(branch);

       // event listener for clicking on a speaker
       document.getElementById(`${group[0]}-button`).addEventListener("click", function(){
        initPopup();  
        var popup = document.getElementById("popup");
        var popupContent = document.getElementById("popup-content");
        popup.style.display = "block";

        labels.forEach(label => {
          // add radio button
          var row = `<input type="radio" id="${group[0]}" name="${group[0]}" data-action="toggle-segment" label-id="${label}" autocomplete="off">${label}`;
          popupContent.innerHTML += row;

          // event listener for clicking a radio button
          document.getElementsByName(group[0]).forEach(function(button){           
            button.addEventListener("click", function () {
              const label = button.getAttribute("label-id");
              // add segments to label
              let segments = document.querySelector(`[id='${group[0]}-nested']`);
              document.getElementById(`${label}-nested`).append(segments);
              hiddenSegments[label] += hiddenSegments[group[0]];
              hiddenSegments[group[0]] = {};
              visibleSegments[label] += visibleSegments[group[0]];
              visibleSegments[group[0]] = {};
              //document.querySelector(`[data-id='${label}']`).dataset.children = s;
              // remove from speakers
              document.getElementById(group[0]).remove();
              // TODO remove children from speakers
              let parent = document.querySelector("[data-id= 'Speakers']");
              let children = parent.dataset.children.split("|");
              let index = children.indexOf(group[0]);
              children.splice(index,1);
              let x = "";
              for(let j = 0; j < children.length; j++){        
                if(j != children.length-1){x += children[j] + "|";}
                else{x += children[j];}
              }
              document.querySelector("[data-id= 'Speakers']").dataset.children = x;    
              popupContent.innerHTML = "";
              popup.style.display = "none";   
            });
          });         
        });
        // close popup function
        document.querySelectorAll(".close").forEach(function (button) {
          button.addEventListener("click", function(){ 
            popupContent.innerHTML = "";
            popup.style.display = "none";});
        });       
      });    
    }
    else{
      spanHTML = `<span id="${group[0]}-span" style="font-size:18px;">${group[0]}</span>`;

      branch.innerHTML = `<input type="checkbox" data-action="toggle-segment" data-id="${group[0]}" autocomplete="off">${spanHTML} <a href="#" style="text-decoration:none;" data-id="${group[0]}">${groupPlayIcon}</a><a href="#" style="text-decoration:none;" data-id="${group[0]}">${groupLoopIcon}</a><ul id="${group[0]}-nested" class="nested"></ul>`;
      document.getElementById(`${parent}-nested`).append(branch);
    }

    // add inputs for group to groupInputs and add event listeners to them
    const groupCheckbox = branch.firstChild;
    groupCheckbox.addEventListener("click", function () { toggleSegments(peaks, group[0], this.checked); });

    const groupPlay = branch.children[2];
    const groupLoop = branch.children[3];
    groupPlay.addEventListener("click", function () { playGroup(peaks, group[0]); }, {once: true});
    groupLoop.addEventListener("click", function () { playGroup(peaks, group[0], true); }, {once: true});

    groupsCheckboxes[group[0]] = groupCheckbox;
    groupsButtons[group[0]] = [groupPlay, groupLoop];

    if (!Array.isArray(group[1][0])) {
      hiddenSegments[group[0]] = {};
      visibleSegments[group[0]] = {};
      peaks.segments.add(group[1]).forEach(function (segment) { renderSegment(peaks, segment, group[0], path); });
    }
    else {
      for (let nestedGroup of group[1]) { renderGroup(peaks, nestedGroup, path.concat(group[0])); }
    }
    const segments = segmentsFromGroup(group[0], {"peaks": peaks});
    const sum = segments.reduce((prev, cur) => prev + cur.endTime - cur.startTime, 0);
    const span = branch.children[1];
    if (span.title == ""){
      span.title += `Duration: ${sum.toFixed(2)}`;
    }
    else{
      span.title += `\n Duration: ${sum.toFixed(2)}`;
      durations[group[0]] = sum;
    }
  }

  const options = {
    zoomview: {
      container: document.getElementById('zoomview-container'),
      waveformColor: 'rgba(0,0,0,0.2)',
      playheadClickTolerance: 3,
      wheelMode: "scroll"
    },
    overview: {
      container: document.getElementById('overview-container'),
      waveformColor: 'rgba(0,0,0,0.2)'
    },
    mediaElement: audio,
    dataUri: {
      json: `waveforms/${name}-waveform.json`
    },
    keyboard: true,
    pointMarkerColor: '#006eb0',
    showPlayheadTime: true,
    waveformCache: true,
    zoomLevels: [256, 512, 1024, 2048, 4096]
  };

  Peaks.init(options, function (err, peaksInstance) {
    if (err) {
      console.error(err.message);
      return;
    }

    // Event listeners for the utilities underneath peaks

    // store elements that are needed multiple times to save time from re-searching for them
    const seekTime = document.getElementById('seek-time');
    const overview = peaksInstance.views.getView('overview');
    const zoomview = peaksInstance.views.getView('zoomview');

    // Zoom
    const zoomIn = document.querySelector("[data-action='zoom-in']");
    const zoomOut = document.querySelector("[data-action='zoom-out']");
    zoomIn.innerHTML = feather.icons["zoom-in"].toSvg({"stroke": "gray"});
    const zoomInSvg = zoomIn.firstElementChild;
    zoomOut.innerHTML = feather.icons["zoom-out"].toSvg({"stroke": "black"});
    const zoomOutSvg = zoomOut.firstElementChild;
    zoomIn.addEventListener('click', function () {
      peaksInstance.zoom.zoomIn();
      const zoomLevel = peaksInstance.zoom.getZoom();
      if (zoomLevel == 0) {
        zoomIn.style.pointerEvents = "none";
        zoomInSvg.style.stroke = "gray";
      }
      else if (zoomLevel == 3) {
        zoomOut.style.pointerEvents = "auto";
        zoomOutSvg.style.stroke = "black";
      }
    });
    zoomOut.addEventListener('click', function () {
      peaksInstance.zoom.zoomOut();
      const zoomLevel = peaksInstance.zoom.getZoom();
      if (zoomLevel == 4) {
        zoomOut.style.pointerEvents = "none";
        zoomOutSvg.style.stroke = "gray";
      }
      else if (zoomLevel == 1) {
        zoomIn.style.pointerEvents = "auto";
        zoomInSvg.style.stroke = "black";
      }
    });

    // Seek
    document.querySelector('button[data-action="seek"]').addEventListener('click', function () {
      const seconds = parseFloat(seekTime.value);
      if (!Number.isNaN(seconds)) { peaksInstance.player.seek(seconds); }
    });
    document.getElementById('enable-seek').addEventListener('change', function () {
      zoomview.enableSeek(this.checked);
      overview.enableSeek(this.checked);
    });

    // Auto-scroll
    document.getElementById('auto-scroll').addEventListener('change', function () { zoomview.enableAutoScroll(this.checked); });

    // Amplitude
    const amplitudeScales = {
      "0": 0.0,
      "1": 0.1,
      "2": 0.25,
      "3": 0.5,
      "4": 0.75,
      "5": 1.0,
      "6": 1.5,
      "7": 2.0,
      "8": 3.0,
      "9": 4.0,
      "10": 5.0
    };
    document.getElementById('amplitude-scale').addEventListener('input', function () {
      const scale = amplitudeScales[this.value];
      zoomview.setAmplitudeScale(scale);
      overview.setAmplitudeScale(scale);
    });

    // Context menus
    peaksInstance.on('segments.contextmenu', function (event) { event.evt.preventDefault(); });
    peaksInstance.on('overview.contextmenu', function (event) { event.evt.preventDefault(); });

    // generate the tree
    renderGroup(peaksInstance, "Custom-Segments", ["Segments"], {renderEmpty: true});
    const customSegmentsBranch = document.getElementById("Custom-Segments");
    // generate labeled speakers branch
    renderGroup(peaksInstance, "Labeled-Speakers", ["Segments"], {renderEmpty: true});
    const labeledSpeakersBranch = document.getElementById("Custom-Segments");

    for (let segmentsGroup of importedSegments) { renderGroup(peaksInstance, segmentsGroup, ["Segments"]); }

    // add labeled speaker
    document.querySelector("button[data-action='add-labeled-speaker']").addEventListener('click',function() {
      // get the label name from the textbox 
      const label = document.getElementById("label").value;
      document.getElementById("label").value = ""; // clear text box after submitting
      labels.push(label);

      renderGroup(peaksInstance, label, ["Segments", "Labeled-Speakers"], {renderEmpty: true});
    });

    const customSpan = document.getElementById("Custom-Segments-span");
    let customDuration = 0;
    let segmentCounter = 1;
    // Add (custom) segment
    document.querySelector('button[data-action="add-segment"]').addEventListener('click', function () {
      customSegmentsBranch.hidden = false;
      const label = 'Custom Segment ' + segmentCounter++;
      let segment = {
        startTime: peaksInstance.player.getCurrentTime(),
        endTime: peaksInstance.player.getCurrentTime() + 10,
        labelText: label,
        editable: true
      };
      segment = peaksInstance.segments.add(segment);
      renderSegment(peaksInstance, segment, "Custom-Segments", ["Segments"]);
      customDuration += 10;
      customSpan.title = `Duration: ${customDuration.toFixed(2)}`;
      newChanges = true;

    });


    
    const record = {
        'user': user.innerHTML,
        'filename': fileName,
    }
    const json = JSON.stringify(record)
    var request = new XMLHttpRequest()
    request.open('POST', 'loadannotations', true);
    request.setRequestHeader('Content-Type', 'application/json; charset=UTF-8');
  
    request.send(json)
    request.onload = function () {
        let jsonData = JSON.parse(request.response);
        for (let i = 0; i < jsonData.length; i++) {
          customSegmentsBranch.hidden = false;
          const label = 'Custom Segment ' + segmentCounter++;
          let segment = {
            startTime: jsonData[i]['start'],
            endTime: jsonData[i]['end'],
            labelText: jsonData[i]['label'],
            editable: true
          };
          segment = peaksInstance.segments.add(segment);
          renderSegment(peaksInstance, segment, "Custom-Segments", ["Segments"]);
          customDuration += jsonData[i]['end'] - jsonData[i]['start'];
          customSpan.title = `Duration: ${customDuration.toFixed(2)}`;
        }
    };

    peaksInstance.on("segments.dragend", function (event) {
      const segment = event.segment;
      const segmentSpan = segment.durationSpan;

      const oldDuration = parseFloat(segmentSpan.title.split(" ").at(-1));
      const newDuration = segment.endTime - segment.startTime;
      customDuration += newDuration - oldDuration;

      segmentSpan.title = `Duration: ${newDuration.toFixed(2)}`;
      customSpan.title = `Duration: ${customDuration.toFixed(2)}`;

      newChanges = true;
    });

    //getting z-scores for snrs and durations
    var snrMean = 0;
    var durMean = 0;
    var counter = 0;
    for (var key in snrs){
      counter++;
      snrMean += snrs[key];
      durMean += durations[key];
    }
    snrMean /= counter;
    durMean /= counter;
    var snrStdDev = 0;
    var durStdDev = 0;
    for (var key in snrs){
      snrStdDev += (snrs[key] - snrMean) ** 2;
      durStdDev += (durations[key] - durMean) ** 2;
    }
    snrStdDev /= counter;
    durStdDev /= counter;
    snrStdDev = Math.sqrt(snrStdDev);
    durStdDev = Math.sqrt(durStdDev);
    for (var key in snrs){
      snrs[key] = (snrs[key] - snrMean) / snrStdDev; //now snrs stores z scores of snrs
      durations[key] = (durations[key] - durMean) / durStdDev; //now durations stores z scores of durations
    }
    var overallZScores = {};
    for (var key in snrs){
      overallZScores[key] = snrs[key] + durations[key];
    }
    var maxSpeaker;
    var maxZ;
    for (var key in snrs){
      if (maxZ == null){
        maxSpeaker = key;
        maxZ = overallZScores[key];
      }
      else{
        if(maxZ < overallZScores[key]){
          maxSpeaker = key;
          maxZ = overallZScores[key];
        }
      }
    }
    var primarySpeakerSpan = document.getElementById(`${maxSpeaker}-span`);
    primarySpeakerSpan.style = "color:violet"

    document.querySelector('button[data-action="save-annotations"]').addEventListener('click', function(event) {
      saveAnnotations(segmentsFromGroup("Custom-Segments", {"peaks": peaksInstance, "simple": true}));
    });

    const segmentsPlay = groupsButtons["Segments"][0];
    const segmentsLoop = groupsButtons["Segments"][1];
    segmentsPlay.innerHTML = feather.icons.play.toSvg({"width": 17, "height": 17, "stroke": "black", "fill": "black"});
    segmentsLoop.innerHTML = feather.icons.repeat.toSvg({"width": 17, "height": 17, "stroke": "black", "stroke-width": 2.5});

    toggleSegments(peaksInstance, "Segments", false);
    document.getElementById("Segments-nested").classList.add("active");
    
    groupsCheckboxes["Segments"].checked = true;
    groupsCheckboxes["Segments"].addEventListener("click", function () { toggleSegments(peaksInstance, "Segments", this.checked); });
    toggleSegments(peaksInstance, "Custom-Segments", true);
    customSegmentsBranch.hidden = true;

    segmentsPlay.style.pointerEvents = "auto";
    segmentsLoop.style.pointerEvents = "auto";
    const segmentsPlayIcon = segmentsPlay.firstElementChild;
    const segmentsLoopIcon = segmentsLoop.firstElementChild;
    segmentsPlayIcon.style.stroke = "black";
    segmentsPlayIcon.style.fill = "black";
    segmentsLoopIcon.style.stroke = "black";
    segmentsPlay.addEventListener("click", function () { playGroup(peaksInstance, "Segments"); });
    segmentsLoop.addEventListener("click", function () { playGroup(peaksInstance, "Segments", true); });
  });
}

const urlParams = new URLSearchParams(window.location.search);
const fileName = urlParams.get("audiofile");
var user = document.getElementById("user");


function saveAnnotations(customSegments) {
  console.log('Saving annotations', fileName);
  const record = {
      'user': user.innerHTML,
      'filename': fileName,
      'segments': customSegments
  }
  const json = JSON.stringify(record)
  console.log(json)
  var request = new XMLHttpRequest()
  request.open('POST', 'saveannotations', true);
  request.setRequestHeader('Content-Type', 'application/json; charset=UTF-8');

  request.send(json)
  request.onload = function() {
      // done
      console.log('Annotations saved')
  };
  newChanges = false;
}

// https://stackoverflow.com/a/7317311
window.onload = function() {
  window.addEventListener("beforeunload", function (event) {
      if (!newChanges) { return undefined; }
      
      var confirmationMessage = "You have unsaved changes. If you leave before saving, these changes will be lost.";
      // returnValue and return for cross compatibility 
      (event || window.event).returnValue = confirmationMessage;
      return confirmationMessage;
  });
};

runPeaks(fileName);
=======
import Peaks from "peaks.js";
import { getRandomColor, htmlToElement } from "./util";
const feather = require('feather-icons');

const audio =  document.getElementById('audio');

var snrs = {};
var durations = {};

let newChanges = false;

const runPeaks = async function (fileName) {
  const name = fileName.replace(/\.[^/.]+$/, "");  // name of the file without the extension

  /* importedSegments is an array of groups or segments
  A group is an array, with the first element being the name of the group and
  the second element being an array of groups or an array of segments (objects).
  Example:
  [ 
    ["Speakers",
      [
        ["Speaker 1", [{...}, {...}, {...}]],
        ["Speaker 2", [{...}]]
      ]
    ],
    ["VAD", [{...}, {...}, {...}]],
    ["Non-VAD", [{...}, {...}]]
  ]   */
  const importedSegments = await fetch(`/segments/${name}-segments.json`).then(response => response.json());

  // object containing ALL segments (hidden and visible)    {id: segment}
  const segmentsByID = {};
  // segments that aren't visible on peaksjs    {group: {childGroup: {...: {id, segment}}}}
  const hiddenSegments = {};
  // segments that are visible on peaksjs       {group: {childGroup: {...: {id, segment}}}}
  const visibleSegments = {};

  // dictionary of checkboxes for every group   {group: HTMLInputElement}
  const groupsCheckboxes = { "Segments": document.querySelector("input[data-id='Segments']") };
  // dictionary of buttons for every group      {group: [HTMLLinkElement for play, HTMLLinkElement for loop]}
  const groupsButtons = { "Segments": document.querySelectorAll("a[data-id='Segments']") };
  // array of all labels for labeled speakers
  const labels = [];
  const labelsColors = {};
  
  const segmentsFromGroup = function (group, {visible = false, hidden = false, peaks = undefined, sort = false, simple = false} = {}) {
    let segments = [];
    if (peaks) {  // get segments from peaks instead of visibleSegments or hiddenSegments
      segments = peaks.segments.getSegments().filter(segment => segment.path.includes(group));
    }
    if (!(group in visibleSegments)) {  // group is a group of groups
      for (let child of groupsCheckboxes[group].dataset.children.split("|")) {
        segments = segments.concat(segmentsFromGroup(child, arguments[1]));  // get the groups from the children
      }
    }
    else {  // group is a group of segments
      if (visible) { segments = Object.values(visibleSegments[group]); }  // get segments from visibleSegments
      if (hidden) { segments = segments.concat(Object.values(hiddenSegments[group])); }  // get segments from hiddenSegments
    }
    if (sort) { segments.sort((seg1, seg2) => seg1.startTime > seg2.startTime); }  // sort by start time
    if (simple) {
      segments = segments.map(seg => ({"id": seg.id, "startTime": seg.startTime, "endTime": seg.endTime, "labelText": seg.labelText}));
    }
    return segments;
  }

  const segmentPlayIcon = feather.icons.play.toSvg({"width": 12, "height": 12, "stroke": "black", "fill": "black"});
  const segmentPauseIcon = feather.icons.pause.toSvg({"width": 12, "height": 12, "stroke": "black", "fill": "black"});
  const segmentLoopIcon = feather.icons.repeat.toSvg({"width": 12, "height": 12, "stroke": "black", "stroke-width": 2.5});
  const segmentRemoveIcon = feather.icons.x.toSvg({"width": 15, "height": 15, "stroke": "black", "stroke-width": 2.5});

  //#region playing segments and groups
  const playSegment = function (peaks, segment, loop = false) {
    // Have to put in event listener because need to call
    // peaks.player.pause() to switch other pause buttons 
    // back to play buttons, but pausing without
    // the event listener instantly changes the new pause
    // button (from this function call) to change back to
    // a play button.
    peaks.once("player.pause", function () {
      if (typeof segment == "string") {  // segment is an id
        segment = peaks.segments.getSegment();
      }
      peaks.player.playSegment(segment, loop);
      const button = loop ? segment.buttons[1] : segment.buttons[0];
      button.innerHTML = segmentPauseIcon;

      const pause = function () { peaks.player.pause(); }
      button.addEventListener("click", pause, {once: true});
      peaks.once("player.pause", function () {
        button.innerHTML = loop ? segmentLoopIcon : segmentPlayIcon;
        button.removeEventListener("click", pause);
        button.addEventListener("click", function () { playSegment(peaks, segment, loop); }, {once: true});
      });
    });
    // peaks.player.pause() only pauses if playing, so have to play audio if not already
    if (!peaks.player.isPlaying()) { peaks.player.play(); }
    peaks.player.pause();
  }

  const groupPlayIcon = feather.icons.play.toSvg({"width": 15, "height": 15, "stroke": "black", "fill": "black"});
  const groupPauseIcon = feather.icons.pause.toSvg({"width": 15, "height": 15, "stroke": "black", "fill": "black"});
  const groupLoopIcon = feather.icons.repeat.toSvg({"width": 15, "height": 15, "stroke": "black", "stroke-width": 2.5});

  const playGroup = function (peaks, group, loop = false) {
    peaks.once("player.pause", function () {
      const segments = segmentsFromGroup(group, {visible: true, sort: true});
      peaks.player.playSegments(segments, loop);
      const button = loop ? groupsButtons[group][1] : groupsButtons[group][0];
      button.innerHTML = groupPauseIcon;

      const pause = function () { peaks.player.pause(); }
      button.addEventListener("click", pause, {once: true});
      peaks.once("player.pause", function () {
        button.innerHTML = loop ? groupLoopIcon : groupPlayIcon;
        button.removeEventListener("click", pause);
        button.addEventListener("click", function () { playGroup(peaks, group, loop); }, {once: true});
      });
    });
    if (!peaks.player.isPlaying()) { peaks.player.play(); }
    peaks.player.pause();
  }
  //#endregion

  const toggleSegments = function (peaks, group, checked) {
    // groupsCheckboxes has a key for every group, so if not in there, group is a segment id
    if (!(group in groupsCheckboxes)) {
      const segment = segmentsByID[group];
      segment.checkbox.checked = checked;

      const parent = segment.path.at(-2);  // get group segment belongs to
      if (checked) {    // add the segment back to peaks and remove it from hiddenSegments
        visibleSegments[parent][group] = segment;
        peaks.segments.add(segment);
        segment.buttons.forEach(function (button) {
          button.style.pointerEvents = "auto";
          const buttonIcon = button.firstElementChild;
          buttonIcon.style.stroke = "black";
          if (buttonIcon.getAttribute("fill") != "none") { buttonIcon.style.fill = "black"; }
        });
        delete hiddenSegments[parent][group];
      }
      else {  // add the segment to hiddenSegments and remove it from peaks
        hiddenSegments[parent][group] = segment;
        peaks.segments.removeById(group);
        segment.buttons.forEach(function (button) {
          button.style.pointerEvents = "none";
          const buttonIcon = button.firstElementChild;
          buttonIcon.style.stroke = "gray";
          if (buttonIcon.getAttribute("fill") != "none") { buttonIcon.style.fill = "gray"; }
        });
        delete visibleSegments[parent][group];
      }
    }
    else {  // group is not a segment id
      const groupCheckbox = groupsCheckboxes[group];
      groupCheckbox.checked = checked;
      if (checked) {
        groupCheckbox.parentElement.querySelector("ul").classList.add("active");
        groupsButtons[group].forEach(function (button) {
          button.style.pointerEvents = "auto";
          const buttonIcon = button.firstElementChild;
          buttonIcon.style.stroke = "black";
          if (buttonIcon.getAttribute("fill") != "none") { buttonIcon.style.fill = "black"; }
        });
      }
      else {
        groupCheckbox.parentElement.querySelector("ul").classList.remove("active");
        groupsButtons[group].forEach(function (button) {
          button.style.pointerEvents = "none";
          const buttonIcon = button.firstElementChild;
          buttonIcon.style.stroke = "gray";
          if (buttonIcon.getAttribute("fill") != "none") { buttonIcon.style.fill = "gray"; }
        });
      } 

      if (!(group in visibleSegments)) {  // group is a group of groups
        for (let child of groupCheckbox.dataset.children.split("|")) { toggleSegments(peaks, child, checked); }
      }
      else {  // group is a group of segments
        if (checked) {
          const segments = segmentsFromGroup(group, {hidden: true});
          segments.forEach(function (segment) {
            segment.checkbox.checked = checked;
          });
          peaks.segments.add(segments);
          visibleSegments[group] = Object.assign({}, visibleSegments[group], hiddenSegments[group]);
          hiddenSegments[group] = {};
        }
        else {
          segmentsFromGroup(group, {visible: true}).forEach(function (segment) {
            segment.checkbox.checked = checked;
            peaks.segments.removeById(segment.id);
          });
          hiddenSegments[group] = Object.assign({}, hiddenSegments[group], visibleSegments[group]);
          visibleSegments[group] = {};
        }
      }
    }
  }

  const popup = document.getElementById("popup");
  const popupContent = document.getElementById("popup-content");
  
  const initPopup = function(){
    const header = document.createElement("h2");
    header.innerHTML = "Choose a label: ";
    popupContent.appendChild(header);

    const closeButton = document.createElement("a");
    closeButton.classList.add("close");
    closeButton.id = "close";
    closeButton.innerHTML = "&times";
    popupContent.appendChild(closeButton);
  }

  const renderSegment = function (peaks, segment, group, path, {removable = false, treeText = null} = {}) {
    // create the tree item for the segment
    const li = document.createElement("li");
    li.style.fontSize = "12px";
    li.innerHTML = `<input style="transform:scale(0.85);" type="checkbox" data-action="toggle-segment" data-id="${segment.id}" autocomplete="off" checked><span title="Duration: ${(segment.endTime - segment.startTime).toFixed(2)}">${treeText ? treeText : segment.id.replace("peaks.", "")}</span> <a href="#" style="text-decoration:none;" data-id="${segment.id}">${segmentPlayIcon}</a><a href="#" style="text-decoration:none;" data-id="${segment.id}">${segmentLoopIcon}</a><ul id="${segment.id}-nested" class="nested active"></ul>`;
    document.getElementById(`${group}-nested`).append(li);

    // segment checkboxes
    const checkbox = li.firstElementChild;

    checkbox.addEventListener("click", function () { toggleSegments(peaks, this.dataset.id, this.checked); });

    // segment play/loop buttons
    const play = li.children[2];
    const loop = li.children[3];

    play.addEventListener("click", function () { playSegment(peaks, segment); }, {once: true});
    loop.addEventListener("click", function () { playSegment(peaks, segment, true); }, {once: true});

    segment.path = path.concat(group, segment.id);  // path is a list of groups the segment belongs to
    segment.checkbox = checkbox;
    segment.buttons = [play, loop];

    segmentsByID[segment.id] = segment;
    visibleSegments[group][segment.id] = segment;

    if (segment.editable || removable) {
      const remove = htmlToElement(`<a href="#" data-id="${segment.id}">${segmentRemoveIcon}</a>`);
      loop.after(remove);
      const parent = document.getElementById(group);
      const parentNested = document.getElementById(`${group}-nested`);
      remove.firstElementChild.addEventListener("click", function () {
        const id = segment.id;
        // remove segment from lists
        peaks.segments.removeById(id);
        delete segmentsByID[id];
        if (hiddenSegments[group][id]) { delete hiddenSegments[group][id]; }
        if (visibleSegments[group][id]) { delete visibleSegments[group][id]; }
        // update table and tree
        parentNested.removeChild(segment.checkbox.parentElement);
        if (parentNested.children.length == 0) { parent.hidden = true; }
        newChanges = true;
      });
      segment.durationSpan = li.children[1];
    }
  }

  const renderGroup = function (peaks, group, path, {renderEmpty = false} = {}) {
    if (typeof group == "string") { group = [group, []]; }
    if (group[1].length == 0 && !renderEmpty) { return; } 	// if group has no segments, return

    const parent = path.at(-1);  // parent needed to find where in tree to nest group
    // add group to the parents children
    const parentCheckbox = groupsCheckboxes[parent];
    const parentChildren = parentCheckbox.dataset.children;
    parentCheckbox.dataset.children = parentChildren === undefined ? group[0] : `${parentChildren}|${group[0]}`;

    // create the tree item for the group
    const branch = htmlToElement(`<li id="${group[0]}" style="font-size:18px;"></li>`);
    let spanHTML;
    if(group.length == 3){
      spanHTML = `<button id="${group[0]}-button" class="nolink"><span id="${group[0]}-span" style="font-size:18px;" title="${"SNR: " + group[2].toFixed(2)}">${group[0]}</span></button>`
      snrs[group[0]] = group[2];

      branch.innerHTML = `<input type="checkbox" data-action="toggle-segment" data-id="${group[0]}" autocomplete="off">${spanHTML} <a href="#" style="text-decoration:none;" data-id="${group[0]}">${groupPlayIcon}</a><a href="#" style="text-decoration:none;" data-id="${group[0]}">${groupLoopIcon}</a><ul id="${group[0]}-nested" class="nested"></ul>`;
      document.getElementById(`${parent}-nested`).append(branch);

      // event listener for clicking on a speaker
      const groupButton = document.getElementById(`${group[0]}-button`);
      groupButton.addEventListener("click", function() {
        initPopup();  
        popup.style.display = "block";

        labels.forEach(label => {
          // add radio button
          const row = `<input type="radio" id="${group[0]}" name="${group[0]}" data-action="toggle-segment" label-id="${label}" autocomplete="off">${label}`;
          popupContent.innerHTML += row;

          // event listener for clicking a radio button
          document.getElementsByName(group[0]).forEach(function(button) {           
            button.addEventListener("click", function () {
              const label = button.getAttribute("label-id");
              
              const segments = segmentsFromGroup(group[0], { "peaks": peaks });

              for (let segment of segments) {
                const copiedSegment = peaks.segments.add({
                  "startTime": segment.startTime,
                  "endTime": segment.endTime,
                  "editable": segment.editable,
                  "color": labelsColors[label],
                  "labelText": label
                });
                renderSegment(peaks, copiedSegment, label, ["Segments", "Labeled-Speakers", label], { "removable": true });
              }

              groupButton.firstElementChild.innerHTML += ` (${label})`;

              popupContent.innerHTML = "";
              popup.style.display = "none";   
            });
          });         
        });
        // close popup function
        document.querySelectorAll(".close").forEach(function (button) {
          button.addEventListener("click", function() { 
            popupContent.innerHTML = "";
            popup.style.display = "none";
          });
        });       
      });    
    }
    else {
      spanHTML = `<span id="${group[0]}-span" style="font-size:18px;">${group[0]}</span>`;

      branch.innerHTML = `<input type="checkbox" data-action="toggle-segment" data-id="${group[0]}" autocomplete="off">${spanHTML} <a href="#" style="text-decoration:none;" data-id="${group[0]}">${groupPlayIcon}</a><a href="#" style="text-decoration:none;" data-id="${group[0]}">${groupLoopIcon}</a><ul id="${group[0]}-nested" class="nested"></ul>`;
      document.getElementById(`${parent}-nested`).append(branch);
    }

    // add inputs for group to groupInputs and add event listeners to them
    const groupCheckbox = branch.firstElementChild;
    groupCheckbox.addEventListener("click", function () { toggleSegments(peaks, group[0], this.checked); });

    const groupPlay = branch.children[2];
    const groupLoop = branch.children[3];
    groupPlay.addEventListener("click", function () { playGroup(peaks, group[0]); }, {once: true});
    groupLoop.addEventListener("click", function () { playGroup(peaks, group[0], true); }, {once: true});

    groupsCheckboxes[group[0]] = groupCheckbox;
    groupsButtons[group[0]] = [groupPlay, groupLoop];

    if (!Array.isArray(group[1][0])) {
      hiddenSegments[group[0]] = {};
      visibleSegments[group[0]] = {};
      peaks.segments.add(group[1]).forEach(function (segment) { renderSegment(peaks, segment, group[0], path); });
    }
    else {
      for (let nestedGroup of group[1]) { renderGroup(peaks, nestedGroup, path.concat(group[0])); }
    }
    const segments = segmentsFromGroup(group[0], {"peaks": peaks});
    const sum = segments.reduce((prev, cur) => prev + cur.endTime - cur.startTime, 0);
    const span = document.getElementById(`${group[0]}-span`);
    if (span.title == ""){
      span.title += `Duration: ${sum.toFixed(2)}`;
    }
    else{
      span.title += `\n Duration: ${sum.toFixed(2)}`;
      durations[group[0]] = sum;
    }
  }

  const options = {
    zoomview: {
      container: document.getElementById('zoomview-container'),
      waveformColor: 'rgba(0,0,0,0.2)',
      playheadClickTolerance: 3,
      wheelMode: "scroll"
    },
    overview: {
      container: document.getElementById('overview-container'),
      waveformColor: 'rgba(0,0,0,0.2)'
    },
    mediaElement: audio,
    dataUri: {
      json: `waveforms/${name}-waveform.json`
    },
    keyboard: true,
    pointMarkerColor: '#006eb0',
    showPlayheadTime: true,
    waveformCache: true,
    zoomLevels: [256, 512, 1024, 2048, 4096]
  };

  Peaks.init(options, function (err, peaksInstance) {
    if (err) {
      console.error(err.message);
      return;
    }

    // Event listeners for the utilities underneath peaks

    //#region zoom
    // Zoom
    const zoomIn = document.querySelector("[data-action='zoom-in']");
    const zoomOut = document.querySelector("[data-action='zoom-out']");
    zoomIn.innerHTML = feather.icons["zoom-in"].toSvg({"stroke": "gray"});
    const zoomInSvg = zoomIn.firstElementChild;
    zoomOut.innerHTML = feather.icons["zoom-out"].toSvg({"stroke": "black"});
    const zoomOutSvg = zoomOut.firstElementChild;
    zoomIn.addEventListener('click', function () {
      peaksInstance.zoom.zoomIn();
      const zoomLevel = peaksInstance.zoom.getZoom();
      if (zoomLevel == 0) {
        zoomIn.style.pointerEvents = "none";
        zoomInSvg.style.stroke = "gray";
      }
      else if (zoomLevel == 3) {
        zoomOut.style.pointerEvents = "auto";
        zoomOutSvg.style.stroke = "black";
      }
    });
    zoomOut.addEventListener('click', function () {
      peaksInstance.zoom.zoomOut();
      const zoomLevel = peaksInstance.zoom.getZoom();
      if (zoomLevel == 4) {
        zoomOut.style.pointerEvents = "none";
        zoomOutSvg.style.stroke = "gray";
      }
      else if (zoomLevel == 1) {
        zoomIn.style.pointerEvents = "auto";
        zoomInSvg.style.stroke = "black";
      }
    });
    //#endregion

    //#region seek
    const seekTime = document.getElementById('seek-time');
    const overview = peaksInstance.views.getView('overview');
    const zoomview = peaksInstance.views.getView('zoomview');
    // Seek
    document.querySelector('button[data-action="seek"]').addEventListener('click', function () {
      const seconds = parseFloat(seekTime.value);
      if (!Number.isNaN(seconds)) { peaksInstance.player.seek(seconds); }
    });
    document.getElementById('enable-seek').addEventListener('change', function () {
      zoomview.enableSeek(this.checked);
      overview.enableSeek(this.checked);
    });
    //#endregion

    // Auto-scroll
    document.getElementById('auto-scroll').addEventListener('change', function () { zoomview.enableAutoScroll(this.checked); });

    //#region amplitude scale
    // Amplitude
    const amplitudeScales = {
      "0": 0.0,
      "1": 0.1,
      "2": 0.25,
      "3": 0.5,
      "4": 0.75,
      "5": 1.0,
      "6": 1.5,
      "7": 2.0,
      "8": 3.0,
      "9": 4.0,
      "10": 5.0
    };
    document.getElementById('amplitude-scale').addEventListener('input', function () {
      const scale = amplitudeScales[this.value];
      zoomview.setAmplitudeScale(scale);
      overview.setAmplitudeScale(scale);
    });
    //#endregion

    // Context menus
    peaksInstance.on('segments.contextmenu', function (event) { event.evt.preventDefault(); });
    peaksInstance.on('overview.contextmenu', function (event) { event.evt.preventDefault(); });

    renderGroup(peaksInstance, "Custom-Segments", ["Segments"], {renderEmpty: true});
    renderGroup(peaksInstance, "Labeled-Speakers", ["Segments"], {renderEmpty: true});
    for (let segmentsGroup of importedSegments) { renderGroup(peaksInstance, segmentsGroup, ["Segments"]); }

    // add labeled speaker
    const labelInput = document.getElementById("label");
    document.querySelector("button[data-action='add-labeled-speaker']").addEventListener('click',function() {
      // get the label name from the textbox 
      const label = labelInput.value;
      labelInput.value = ""; // clear text box after submitting
      labels.push(label);
      labelsColors[label] = getRandomColor();
      renderGroup(peaksInstance, label, ["Segments", "Labeled-Speakers"], {renderEmpty: true});
    });

    //#region add custom segment
    const customSegmentsBranch = document.getElementById("Custom-Segments");
    const customSpan = document.getElementById("Custom-Segments-span");
    let customDuration = 0;
    let segmentCounter = 1;
    // Add (custom) segment
    document.querySelector('button[data-action="add-segment"]').addEventListener('click', function () {
      customSegmentsBranch.hidden = false;
      const label = 'Custom Segment ' + segmentCounter++;
      let segment = {
        startTime: peaksInstance.player.getCurrentTime(),
        endTime: peaksInstance.player.getCurrentTime() + 10,
        labelText: label,
        editable: true
      };
      segment = peaksInstance.segments.add(segment);
      renderSegment(peaksInstance, segment, "Custom-Segments", ["Segments"], {"treeText": label});
      customDuration += 10;
      customSpan.title = `Duration: ${customDuration.toFixed(2)}`;
      newChanges = true;
    });
    //#endregion

    //#region load annoations
    const record = {
        'user': user.innerHTML,
        'filename': fileName,
    }
    const json = JSON.stringify(record)
    var request = new XMLHttpRequest()
    request.open('POST', 'loadannotations', true);
    request.setRequestHeader('Content-Type', 'application/json; charset=UTF-8');
  
    request.send(json)
    request.onload = function () {
        let jsonData = JSON.parse(request.response);
        for (let i = 0; i < jsonData.length; i++) {
          customSegmentsBranch.hidden = false;
          const label = 'Custom Segment ' + segmentCounter++;
          let segment = {
            startTime: jsonData[i]['start'],
            endTime: jsonData[i]['end'],
            labelText: jsonData[i]['label'],
            editable: true
          };
          segment = peaksInstance.segments.add(segment);
          renderSegment(peaksInstance, segment, "Custom-Segments", ["Segments"]);
          customDuration += jsonData[i]['end'] - jsonData[i]['start'];
          customSpan.title = `Duration: ${customDuration.toFixed(2)}`;
        }
    };
    //#endregion

    peaksInstance.on("segments.dragend", function (event) {
      const segment = event.segment;
      const segmentSpan = segment.durationSpan;

      const oldDuration = parseFloat(segmentSpan.title.split(" ").at(-1));
      const newDuration = segment.endTime - segment.startTime;
      customDuration += newDuration - oldDuration;

      segmentSpan.title = `Duration: ${newDuration.toFixed(2)}`;
      customSpan.title = `Duration: ${customDuration.toFixed(2)}`;

      newChanges = true;
    });

    //#region primary speaker calculation
    //getting z-scores for snrs and durations, sorting via highest to lowest snrs
    var snrMean = 0;
    var durMean = 0;
    var counter = 0;
    
    var snrArray = Object.entries(snrs);
    for (let i = 0; i < snrArray.length; i++){
      for (let j = 0; j < snrArray.length - i - 1; j++){
        if (snrArray[j+1][1] > snrArray[j][1]){
          [snrArray[j + 1], snrArray[j]] = [snrArray[j], snrArray[j + 1]]
        }
      }
    }
    for (let i = 0; i < snrArray.length; i++){
      document.getElementById(`${snrArray[i][0]}-span`).innerHTML += "\n num. " + String(i + 1) + " snr";
    }

    for (var key in snrs){
      counter++;
      snrMean += snrs[key];
      durMean += durations[key];
    }
    snrMean /= counter;
    durMean /= counter;
    var snrStdDev = 0;
    var durStdDev = 0;
    for (var key in snrs){
      snrStdDev += (snrs[key] - snrMean) ** 2;
      durStdDev += (durations[key] - durMean) ** 2;
    }
    snrStdDev /= counter;
    durStdDev /= counter;
    snrStdDev = Math.sqrt(snrStdDev);
    durStdDev = Math.sqrt(durStdDev);
    for (var key in snrs){
      snrs[key] = (snrs[key] - snrMean) / snrStdDev;  // now snrs stores z scores of snrs
      durations[key] = (durations[key] - durMean) / durStdDev;  // now durations stores z scores of durations
    }
    var overallZScores = {};
    for (var key in snrs){
      overallZScores[key] = snrs[key] + durations[key];
    }
    var maxSpeaker = "Speaker 1";
    var maxZ = overallZScores[maxSpeaker];
    for (let key of Object.keys(snrs)){
      if(maxZ < overallZScores[key]){
        maxSpeaker = key;
        maxZ = overallZScores[key];
      }
    }
    var primarySpeakerSpan = document.getElementById(`${maxSpeaker}-span`);
    primarySpeakerSpan.style.color = "violet";
    //#endregion

    document.querySelector('button[data-action="save-annotations"]').addEventListener('click', function(event) {
      saveAnnotations(segmentsFromGroup("Custom-Segments", {"peaks": peaksInstance, "simple": true}));
    });

    const segmentsPlay = groupsButtons["Segments"][0];
    const segmentsLoop = groupsButtons["Segments"][1];
    segmentsPlay.innerHTML = feather.icons.play.toSvg({"width": 17, "height": 17, "stroke": "black", "fill": "black"});
    segmentsLoop.innerHTML = feather.icons.repeat.toSvg({"width": 17, "height": 17, "stroke": "black", "stroke-width": 2.5});

    //#region uncheck everything on start
    toggleSegments(peaksInstance, "Segments", false);
    document.getElementById("Segments-nested").classList.add("active");
    
    groupsCheckboxes["Segments"].checked = true;
    groupsCheckboxes["Segments"].addEventListener("click", function () { toggleSegments(peaksInstance, "Segments", this.checked); });
    toggleSegments(peaksInstance, "Custom-Segments", true);
    customSegmentsBranch.hidden = true;

    segmentsPlay.style.pointerEvents = "auto";
    segmentsLoop.style.pointerEvents = "auto";
    const segmentsPlayIcon = segmentsPlay.firstElementChild;
    const segmentsLoopIcon = segmentsLoop.firstElementChild;
    segmentsPlayIcon.style.stroke = "black";
    segmentsPlayIcon.style.fill = "black";
    segmentsLoopIcon.style.stroke = "black";
    segmentsPlay.addEventListener("click", function () { playGroup(peaksInstance, "Segments"); });
    segmentsLoop.addEventListener("click", function () { playGroup(peaksInstance, "Segments", true); });
    //#endregion
  });
}

const urlParams = new URLSearchParams(window.location.search);
const fileName = urlParams.get("audiofile");
var user = document.getElementById("user");


function saveAnnotations(customSegments) {
  const record = {
      'user': user.innerHTML,
      'filename': fileName,
      'segments': customSegments
  }
  const json = JSON.stringify(record)
  var request = new XMLHttpRequest()
  request.open('POST', 'saveannotations', true);
  request.setRequestHeader('Content-Type', 'application/json; charset=UTF-8');

  request.send(json)
  request.onload = function() {
      // done
      console.log('Annotations saved')
  };
  newChanges = false;
}

// https://stackoverflow.com/a/7317311
window.onload = function() {
  window.addEventListener("beforeunload", function (event) {
      if (!newChanges) { return undefined; }
      
      var confirmationMessage = "You have unsaved changes. If you leave before saving, these changes will be lost.";
      // returnValue and return for cross compatibility 
      (event || window.event).returnValue = confirmationMessage;
      return confirmationMessage;
  });
};

runPeaks(fileName);
>>>>>>> a9b1d672
<|MERGE_RESOLUTION|>--- conflicted
+++ resolved
@@ -1,5 +1,5 @@
-<<<<<<< HEAD
 import Peaks from "peaks.js";
+import { getRandomColor, htmlToElement } from "./util";
 const feather = require('feather-icons');
 
 const audio =  document.getElementById('audio');
@@ -34,12 +34,14 @@
   const hiddenSegments = {};
   // segments that are visible on peaksjs       {group: {childGroup: {...: {id, segment}}}}
   const visibleSegments = {};
+
   // dictionary of checkboxes for every group   {group: HTMLInputElement}
   const groupsCheckboxes = { "Segments": document.querySelector("input[data-id='Segments']") };
   // dictionary of buttons for every group      {group: [HTMLLinkElement for play, HTMLLinkElement for loop]}
   const groupsButtons = { "Segments": document.querySelectorAll("a[data-id='Segments']") };
   // array of all labels for labeled speakers
   const labels = [];
+  const labelsColors = {};
   
   const segmentsFromGroup = function (group, {visible = false, hidden = false, peaks = undefined, sort = false, simple = false} = {}) {
     let segments = [];
@@ -65,8 +67,9 @@
   const segmentPlayIcon = feather.icons.play.toSvg({"width": 12, "height": 12, "stroke": "black", "fill": "black"});
   const segmentPauseIcon = feather.icons.pause.toSvg({"width": 12, "height": 12, "stroke": "black", "fill": "black"});
   const segmentLoopIcon = feather.icons.repeat.toSvg({"width": 12, "height": 12, "stroke": "black", "stroke-width": 2.5});
-  const segmentRemoveIcon = feather.icons.x.toSvg({"width": 12, "height": 12, "stroke": "black", "stroke-width": 2.5});
-
+  const segmentRemoveIcon = feather.icons.x.toSvg({"width": 15, "height": 15, "stroke": "black", "stroke-width": 2.5});
+
+  //#region playing segments and groups
   const playSegment = function (peaks, segment, loop = false) {
     // Have to put in event listener because need to call
     // peaks.player.pause() to switch other pause buttons 
@@ -117,6 +120,7 @@
     if (!peaks.player.isPlaying()) { peaks.player.play(); }
     peaks.player.pause();
   }
+  //#endregion
 
   const toggleSegments = function (peaks, group, checked) {
     // groupsCheckboxes has a key for every group, so if not in there, group is a segment id
@@ -149,7 +153,10 @@
       }
     }
     else {  // group is not a segment id
+      const groupCheckbox = groupsCheckboxes[group];
+      groupCheckbox.checked = checked;
       if (checked) {
+        groupCheckbox.parentElement.querySelector("ul").classList.add("active");
         groupsButtons[group].forEach(function (button) {
           button.style.pointerEvents = "auto";
           const buttonIcon = button.firstElementChild;
@@ -158,6 +165,7 @@
         });
       }
       else {
+        groupCheckbox.parentElement.querySelector("ul").classList.remove("active");
         groupsButtons[group].forEach(function (button) {
           button.style.pointerEvents = "none";
           const buttonIcon = button.firstElementChild;
@@ -165,12 +173,6 @@
           if (buttonIcon.getAttribute("fill") != "none") { buttonIcon.style.fill = "gray"; }
         });
       } 
-      const groupCheckbox = groupsCheckboxes[group];
-      //console.log(groupCheckbox);
-      groupCheckbox.checked = checked;
-
-      if (checked) { groupCheckbox.parentElement.querySelector("ul").classList.add("active"); }
-      else { groupCheckbox.parentElement.querySelector("ul").classList.remove("active"); }
 
       if (!(group in visibleSegments)) {  // group is a group of groups
         for (let child of groupCheckbox.dataset.children.split("|")) { toggleSegments(peaks, child, checked); }
@@ -197,24 +199,26 @@
     }
   }
 
+  const popup = document.getElementById("popup");
+  const popupContent = document.getElementById("popup-content");
+  
   const initPopup = function(){
-    var popupContent = document.getElementById("popup-content");
     const header = document.createElement("h2");
     header.innerHTML = "Choose a label: ";
     popupContent.appendChild(header);
-    var closeButton = document.createElement("a");
+
+    const closeButton = document.createElement("a");
     closeButton.classList.add("close");
     closeButton.id = "close";
     closeButton.innerHTML = "&times";
     popupContent.appendChild(closeButton);
-
   }
 
-  const renderSegment = function (peaks, segment, group, path) {
+  const renderSegment = function (peaks, segment, group, path, {removable = false, treeText = null} = {}) {
     // create the tree item for the segment
     const li = document.createElement("li");
     li.style.fontSize = "12px";
-    li.innerHTML = `<input style="transform:scale(0.85);" type="checkbox" data-action="toggle-segment" data-id="${segment.id}" autocomplete="off" checked><span id="${segment.id}-span" title="Duration: ${(segment.endTime - segment.startTime).toFixed(2)}">${segment.id.replace("peaks.", "")}</span> <a href="#" style="text-decoration:none;" data-id="${segment.id}">${segmentPlayIcon}</a><a href="#" style="text-decoration:none;" data-id="${segment.id}">${segmentLoopIcon}</a><ul id="${segment.id}-nested" class="nested active"></ul>`;
+    li.innerHTML = `<input style="transform:scale(0.85);" type="checkbox" data-action="toggle-segment" data-id="${segment.id}" autocomplete="off" checked><span id="${segment.id}-span" title="Duration: ${(segment.endTime - segment.startTime).toFixed(2)}">${treeText ? treeText : segment.id.replace("peaks.", "")}</span> <a href="#" style="text-decoration:none;" data-id="${segment.id}">${segmentPlayIcon}</a><a href="#" style="text-decoration:none;" data-id="${segment.id}">${segmentLoopIcon}</a><ul id="${segment.id}-nested" class="nested active"></ul>`;
     document.getElementById(`${group}-nested`).append(li);
 
     // segment checkboxes
@@ -236,7 +240,7 @@
     segmentsByID[segment.id] = segment;
     visibleSegments[group][segment.id] = segment;
 
-    if (segment.editable) {
+    if (segment.editable || removable) {
       let temp = document.getElementById(`${segment.id}-span`)
       document.getElementById(`${segment.id}-span`).outerHTML = '<button id="'+segment.id+'-button" class="nolink">'+ temp.outerHTML +'</button>';
       // rename segment
@@ -257,684 +261,6 @@
         });
       });
 
-      const template = document.createElement("template");
-      template.innerHTML = `<td><a href="#" data-id="${segment.id}">${segmentRemoveIcon}</a></td>`;
-      const remove = template.content.firstElementChild;
-      loop.after(remove);
-      const parent = document.getElementById(group);
-      const parentNested = document.getElementById(`${group}-nested`);
-      remove.firstElementChild.addEventListener("click", function () {
-        const id = segment.id;
-        // remove segment from lists
-        peaks.segments.removeById(id);
-        delete segmentsByID[id];
-        if (hiddenSegments[group][id]) { delete hiddenSegments[group][id]; }
-        if (visibleSegments[group][id]) { delete visibleSegments[group][id]; }
-        // update table and tree
-        parentNested.removeChild(segment.checkbox.parentElement);
-        if (parentNested.children.length == 0) { parent.hidden = true; }
-      });
-      segment.durationSpan = li.children[1];
-    }
-  }
-
-  const renderGroup = function (peaks, group, path, {renderEmpty = false} = {}) {
-    if (typeof group == "string") { group = [group, []]; }
-    if (group[1].length == 0 && !renderEmpty) { return; } 	// if group has no segments, return
-
-    const parent = path.at(-1);  // parent needed to find where in tree to nest group
-    // add group to the parents children
-    const parentCheckbox = groupsCheckboxes[parent];
-    const parentChildren = parentCheckbox.dataset.children;
-    parentCheckbox.dataset.children = parentChildren === undefined ? group[0] : `${parentChildren}|${group[0]}`;
-
-    // create the tree item for the group
-    const branch = document.createElement("li");
-    branch.id = group[0];
-    branch.style.fontSize = "18px";
-    let spanHTML;
-    if(group.length == 3){
-      spanHTML = `<button id="${group[0]}-button" class="nolink"><span id="${group[0]}-span" style="font-size:18px;" title="${"SNR: " + group[2].toFixed(2)}">${group[0]}</span></button>`
-      snrs[group[0]] = group[2];
-
-      branch.innerHTML = `<input type="checkbox" data-action="toggle-segment" data-id="${group[0]}" autocomplete="off">${spanHTML} <a href="#" style="text-decoration:none;" data-id="${group[0]}">${groupPlayIcon}</a><a href="#" style="text-decoration:none;" data-id="${group[0]}">${groupLoopIcon}</a><ul id="${group[0]}-nested" class="nested"></ul>`;
-      document.getElementById(`${parent}-nested`).append(branch);
-
-       // event listener for clicking on a speaker
-       document.getElementById(`${group[0]}-button`).addEventListener("click", function(){
-        initPopup();  
-        var popup = document.getElementById("popup");
-        var popupContent = document.getElementById("popup-content");
-        popup.style.display = "block";
-
-        labels.forEach(label => {
-          // add radio button
-          var row = `<input type="radio" id="${group[0]}" name="${group[0]}" data-action="toggle-segment" label-id="${label}" autocomplete="off">${label}`;
-          popupContent.innerHTML += row;
-
-          // event listener for clicking a radio button
-          document.getElementsByName(group[0]).forEach(function(button){           
-            button.addEventListener("click", function () {
-              const label = button.getAttribute("label-id");
-              // add segments to label
-              let segments = document.querySelector(`[id='${group[0]}-nested']`);
-              document.getElementById(`${label}-nested`).append(segments);
-              hiddenSegments[label] += hiddenSegments[group[0]];
-              hiddenSegments[group[0]] = {};
-              visibleSegments[label] += visibleSegments[group[0]];
-              visibleSegments[group[0]] = {};
-              //document.querySelector(`[data-id='${label}']`).dataset.children = s;
-              // remove from speakers
-              document.getElementById(group[0]).remove();
-              // TODO remove children from speakers
-              let parent = document.querySelector("[data-id= 'Speakers']");
-              let children = parent.dataset.children.split("|");
-              let index = children.indexOf(group[0]);
-              children.splice(index,1);
-              let x = "";
-              for(let j = 0; j < children.length; j++){        
-                if(j != children.length-1){x += children[j] + "|";}
-                else{x += children[j];}
-              }
-              document.querySelector("[data-id= 'Speakers']").dataset.children = x;    
-              popupContent.innerHTML = "";
-              popup.style.display = "none";   
-            });
-          });         
-        });
-        // close popup function
-        document.querySelectorAll(".close").forEach(function (button) {
-          button.addEventListener("click", function(){ 
-            popupContent.innerHTML = "";
-            popup.style.display = "none";});
-        });       
-      });    
-    }
-    else{
-      spanHTML = `<span id="${group[0]}-span" style="font-size:18px;">${group[0]}</span>`;
-
-      branch.innerHTML = `<input type="checkbox" data-action="toggle-segment" data-id="${group[0]}" autocomplete="off">${spanHTML} <a href="#" style="text-decoration:none;" data-id="${group[0]}">${groupPlayIcon}</a><a href="#" style="text-decoration:none;" data-id="${group[0]}">${groupLoopIcon}</a><ul id="${group[0]}-nested" class="nested"></ul>`;
-      document.getElementById(`${parent}-nested`).append(branch);
-    }
-
-    // add inputs for group to groupInputs and add event listeners to them
-    const groupCheckbox = branch.firstChild;
-    groupCheckbox.addEventListener("click", function () { toggleSegments(peaks, group[0], this.checked); });
-
-    const groupPlay = branch.children[2];
-    const groupLoop = branch.children[3];
-    groupPlay.addEventListener("click", function () { playGroup(peaks, group[0]); }, {once: true});
-    groupLoop.addEventListener("click", function () { playGroup(peaks, group[0], true); }, {once: true});
-
-    groupsCheckboxes[group[0]] = groupCheckbox;
-    groupsButtons[group[0]] = [groupPlay, groupLoop];
-
-    if (!Array.isArray(group[1][0])) {
-      hiddenSegments[group[0]] = {};
-      visibleSegments[group[0]] = {};
-      peaks.segments.add(group[1]).forEach(function (segment) { renderSegment(peaks, segment, group[0], path); });
-    }
-    else {
-      for (let nestedGroup of group[1]) { renderGroup(peaks, nestedGroup, path.concat(group[0])); }
-    }
-    const segments = segmentsFromGroup(group[0], {"peaks": peaks});
-    const sum = segments.reduce((prev, cur) => prev + cur.endTime - cur.startTime, 0);
-    const span = branch.children[1];
-    if (span.title == ""){
-      span.title += `Duration: ${sum.toFixed(2)}`;
-    }
-    else{
-      span.title += `\n Duration: ${sum.toFixed(2)}`;
-      durations[group[0]] = sum;
-    }
-  }
-
-  const options = {
-    zoomview: {
-      container: document.getElementById('zoomview-container'),
-      waveformColor: 'rgba(0,0,0,0.2)',
-      playheadClickTolerance: 3,
-      wheelMode: "scroll"
-    },
-    overview: {
-      container: document.getElementById('overview-container'),
-      waveformColor: 'rgba(0,0,0,0.2)'
-    },
-    mediaElement: audio,
-    dataUri: {
-      json: `waveforms/${name}-waveform.json`
-    },
-    keyboard: true,
-    pointMarkerColor: '#006eb0',
-    showPlayheadTime: true,
-    waveformCache: true,
-    zoomLevels: [256, 512, 1024, 2048, 4096]
-  };
-
-  Peaks.init(options, function (err, peaksInstance) {
-    if (err) {
-      console.error(err.message);
-      return;
-    }
-
-    // Event listeners for the utilities underneath peaks
-
-    // store elements that are needed multiple times to save time from re-searching for them
-    const seekTime = document.getElementById('seek-time');
-    const overview = peaksInstance.views.getView('overview');
-    const zoomview = peaksInstance.views.getView('zoomview');
-
-    // Zoom
-    const zoomIn = document.querySelector("[data-action='zoom-in']");
-    const zoomOut = document.querySelector("[data-action='zoom-out']");
-    zoomIn.innerHTML = feather.icons["zoom-in"].toSvg({"stroke": "gray"});
-    const zoomInSvg = zoomIn.firstElementChild;
-    zoomOut.innerHTML = feather.icons["zoom-out"].toSvg({"stroke": "black"});
-    const zoomOutSvg = zoomOut.firstElementChild;
-    zoomIn.addEventListener('click', function () {
-      peaksInstance.zoom.zoomIn();
-      const zoomLevel = peaksInstance.zoom.getZoom();
-      if (zoomLevel == 0) {
-        zoomIn.style.pointerEvents = "none";
-        zoomInSvg.style.stroke = "gray";
-      }
-      else if (zoomLevel == 3) {
-        zoomOut.style.pointerEvents = "auto";
-        zoomOutSvg.style.stroke = "black";
-      }
-    });
-    zoomOut.addEventListener('click', function () {
-      peaksInstance.zoom.zoomOut();
-      const zoomLevel = peaksInstance.zoom.getZoom();
-      if (zoomLevel == 4) {
-        zoomOut.style.pointerEvents = "none";
-        zoomOutSvg.style.stroke = "gray";
-      }
-      else if (zoomLevel == 1) {
-        zoomIn.style.pointerEvents = "auto";
-        zoomInSvg.style.stroke = "black";
-      }
-    });
-
-    // Seek
-    document.querySelector('button[data-action="seek"]').addEventListener('click', function () {
-      const seconds = parseFloat(seekTime.value);
-      if (!Number.isNaN(seconds)) { peaksInstance.player.seek(seconds); }
-    });
-    document.getElementById('enable-seek').addEventListener('change', function () {
-      zoomview.enableSeek(this.checked);
-      overview.enableSeek(this.checked);
-    });
-
-    // Auto-scroll
-    document.getElementById('auto-scroll').addEventListener('change', function () { zoomview.enableAutoScroll(this.checked); });
-
-    // Amplitude
-    const amplitudeScales = {
-      "0": 0.0,
-      "1": 0.1,
-      "2": 0.25,
-      "3": 0.5,
-      "4": 0.75,
-      "5": 1.0,
-      "6": 1.5,
-      "7": 2.0,
-      "8": 3.0,
-      "9": 4.0,
-      "10": 5.0
-    };
-    document.getElementById('amplitude-scale').addEventListener('input', function () {
-      const scale = amplitudeScales[this.value];
-      zoomview.setAmplitudeScale(scale);
-      overview.setAmplitudeScale(scale);
-    });
-
-    // Context menus
-    peaksInstance.on('segments.contextmenu', function (event) { event.evt.preventDefault(); });
-    peaksInstance.on('overview.contextmenu', function (event) { event.evt.preventDefault(); });
-
-    // generate the tree
-    renderGroup(peaksInstance, "Custom-Segments", ["Segments"], {renderEmpty: true});
-    const customSegmentsBranch = document.getElementById("Custom-Segments");
-    // generate labeled speakers branch
-    renderGroup(peaksInstance, "Labeled-Speakers", ["Segments"], {renderEmpty: true});
-    const labeledSpeakersBranch = document.getElementById("Custom-Segments");
-
-    for (let segmentsGroup of importedSegments) { renderGroup(peaksInstance, segmentsGroup, ["Segments"]); }
-
-    // add labeled speaker
-    document.querySelector("button[data-action='add-labeled-speaker']").addEventListener('click',function() {
-      // get the label name from the textbox 
-      const label = document.getElementById("label").value;
-      document.getElementById("label").value = ""; // clear text box after submitting
-      labels.push(label);
-
-      renderGroup(peaksInstance, label, ["Segments", "Labeled-Speakers"], {renderEmpty: true});
-    });
-
-    const customSpan = document.getElementById("Custom-Segments-span");
-    let customDuration = 0;
-    let segmentCounter = 1;
-    // Add (custom) segment
-    document.querySelector('button[data-action="add-segment"]').addEventListener('click', function () {
-      customSegmentsBranch.hidden = false;
-      const label = 'Custom Segment ' + segmentCounter++;
-      let segment = {
-        startTime: peaksInstance.player.getCurrentTime(),
-        endTime: peaksInstance.player.getCurrentTime() + 10,
-        labelText: label,
-        editable: true
-      };
-      segment = peaksInstance.segments.add(segment);
-      renderSegment(peaksInstance, segment, "Custom-Segments", ["Segments"]);
-      customDuration += 10;
-      customSpan.title = `Duration: ${customDuration.toFixed(2)}`;
-      newChanges = true;
-
-    });
-
-
-    
-    const record = {
-        'user': user.innerHTML,
-        'filename': fileName,
-    }
-    const json = JSON.stringify(record)
-    var request = new XMLHttpRequest()
-    request.open('POST', 'loadannotations', true);
-    request.setRequestHeader('Content-Type', 'application/json; charset=UTF-8');
-  
-    request.send(json)
-    request.onload = function () {
-        let jsonData = JSON.parse(request.response);
-        for (let i = 0; i < jsonData.length; i++) {
-          customSegmentsBranch.hidden = false;
-          const label = 'Custom Segment ' + segmentCounter++;
-          let segment = {
-            startTime: jsonData[i]['start'],
-            endTime: jsonData[i]['end'],
-            labelText: jsonData[i]['label'],
-            editable: true
-          };
-          segment = peaksInstance.segments.add(segment);
-          renderSegment(peaksInstance, segment, "Custom-Segments", ["Segments"]);
-          customDuration += jsonData[i]['end'] - jsonData[i]['start'];
-          customSpan.title = `Duration: ${customDuration.toFixed(2)}`;
-        }
-    };
-
-    peaksInstance.on("segments.dragend", function (event) {
-      const segment = event.segment;
-      const segmentSpan = segment.durationSpan;
-
-      const oldDuration = parseFloat(segmentSpan.title.split(" ").at(-1));
-      const newDuration = segment.endTime - segment.startTime;
-      customDuration += newDuration - oldDuration;
-
-      segmentSpan.title = `Duration: ${newDuration.toFixed(2)}`;
-      customSpan.title = `Duration: ${customDuration.toFixed(2)}`;
-
-      newChanges = true;
-    });
-
-    //getting z-scores for snrs and durations
-    var snrMean = 0;
-    var durMean = 0;
-    var counter = 0;
-    for (var key in snrs){
-      counter++;
-      snrMean += snrs[key];
-      durMean += durations[key];
-    }
-    snrMean /= counter;
-    durMean /= counter;
-    var snrStdDev = 0;
-    var durStdDev = 0;
-    for (var key in snrs){
-      snrStdDev += (snrs[key] - snrMean) ** 2;
-      durStdDev += (durations[key] - durMean) ** 2;
-    }
-    snrStdDev /= counter;
-    durStdDev /= counter;
-    snrStdDev = Math.sqrt(snrStdDev);
-    durStdDev = Math.sqrt(durStdDev);
-    for (var key in snrs){
-      snrs[key] = (snrs[key] - snrMean) / snrStdDev; //now snrs stores z scores of snrs
-      durations[key] = (durations[key] - durMean) / durStdDev; //now durations stores z scores of durations
-    }
-    var overallZScores = {};
-    for (var key in snrs){
-      overallZScores[key] = snrs[key] + durations[key];
-    }
-    var maxSpeaker;
-    var maxZ;
-    for (var key in snrs){
-      if (maxZ == null){
-        maxSpeaker = key;
-        maxZ = overallZScores[key];
-      }
-      else{
-        if(maxZ < overallZScores[key]){
-          maxSpeaker = key;
-          maxZ = overallZScores[key];
-        }
-      }
-    }
-    var primarySpeakerSpan = document.getElementById(`${maxSpeaker}-span`);
-    primarySpeakerSpan.style = "color:violet"
-
-    document.querySelector('button[data-action="save-annotations"]').addEventListener('click', function(event) {
-      saveAnnotations(segmentsFromGroup("Custom-Segments", {"peaks": peaksInstance, "simple": true}));
-    });
-
-    const segmentsPlay = groupsButtons["Segments"][0];
-    const segmentsLoop = groupsButtons["Segments"][1];
-    segmentsPlay.innerHTML = feather.icons.play.toSvg({"width": 17, "height": 17, "stroke": "black", "fill": "black"});
-    segmentsLoop.innerHTML = feather.icons.repeat.toSvg({"width": 17, "height": 17, "stroke": "black", "stroke-width": 2.5});
-
-    toggleSegments(peaksInstance, "Segments", false);
-    document.getElementById("Segments-nested").classList.add("active");
-    
-    groupsCheckboxes["Segments"].checked = true;
-    groupsCheckboxes["Segments"].addEventListener("click", function () { toggleSegments(peaksInstance, "Segments", this.checked); });
-    toggleSegments(peaksInstance, "Custom-Segments", true);
-    customSegmentsBranch.hidden = true;
-
-    segmentsPlay.style.pointerEvents = "auto";
-    segmentsLoop.style.pointerEvents = "auto";
-    const segmentsPlayIcon = segmentsPlay.firstElementChild;
-    const segmentsLoopIcon = segmentsLoop.firstElementChild;
-    segmentsPlayIcon.style.stroke = "black";
-    segmentsPlayIcon.style.fill = "black";
-    segmentsLoopIcon.style.stroke = "black";
-    segmentsPlay.addEventListener("click", function () { playGroup(peaksInstance, "Segments"); });
-    segmentsLoop.addEventListener("click", function () { playGroup(peaksInstance, "Segments", true); });
-  });
-}
-
-const urlParams = new URLSearchParams(window.location.search);
-const fileName = urlParams.get("audiofile");
-var user = document.getElementById("user");
-
-
-function saveAnnotations(customSegments) {
-  console.log('Saving annotations', fileName);
-  const record = {
-      'user': user.innerHTML,
-      'filename': fileName,
-      'segments': customSegments
-  }
-  const json = JSON.stringify(record)
-  console.log(json)
-  var request = new XMLHttpRequest()
-  request.open('POST', 'saveannotations', true);
-  request.setRequestHeader('Content-Type', 'application/json; charset=UTF-8');
-
-  request.send(json)
-  request.onload = function() {
-      // done
-      console.log('Annotations saved')
-  };
-  newChanges = false;
-}
-
-// https://stackoverflow.com/a/7317311
-window.onload = function() {
-  window.addEventListener("beforeunload", function (event) {
-      if (!newChanges) { return undefined; }
-      
-      var confirmationMessage = "You have unsaved changes. If you leave before saving, these changes will be lost.";
-      // returnValue and return for cross compatibility 
-      (event || window.event).returnValue = confirmationMessage;
-      return confirmationMessage;
-  });
-};
-
-runPeaks(fileName);
-=======
-import Peaks from "peaks.js";
-import { getRandomColor, htmlToElement } from "./util";
-const feather = require('feather-icons');
-
-const audio =  document.getElementById('audio');
-
-var snrs = {};
-var durations = {};
-
-let newChanges = false;
-
-const runPeaks = async function (fileName) {
-  const name = fileName.replace(/\.[^/.]+$/, "");  // name of the file without the extension
-
-  /* importedSegments is an array of groups or segments
-  A group is an array, with the first element being the name of the group and
-  the second element being an array of groups or an array of segments (objects).
-  Example:
-  [ 
-    ["Speakers",
-      [
-        ["Speaker 1", [{...}, {...}, {...}]],
-        ["Speaker 2", [{...}]]
-      ]
-    ],
-    ["VAD", [{...}, {...}, {...}]],
-    ["Non-VAD", [{...}, {...}]]
-  ]   */
-  const importedSegments = await fetch(`/segments/${name}-segments.json`).then(response => response.json());
-
-  // object containing ALL segments (hidden and visible)    {id: segment}
-  const segmentsByID = {};
-  // segments that aren't visible on peaksjs    {group: {childGroup: {...: {id, segment}}}}
-  const hiddenSegments = {};
-  // segments that are visible on peaksjs       {group: {childGroup: {...: {id, segment}}}}
-  const visibleSegments = {};
-
-  // dictionary of checkboxes for every group   {group: HTMLInputElement}
-  const groupsCheckboxes = { "Segments": document.querySelector("input[data-id='Segments']") };
-  // dictionary of buttons for every group      {group: [HTMLLinkElement for play, HTMLLinkElement for loop]}
-  const groupsButtons = { "Segments": document.querySelectorAll("a[data-id='Segments']") };
-  // array of all labels for labeled speakers
-  const labels = [];
-  const labelsColors = {};
-  
-  const segmentsFromGroup = function (group, {visible = false, hidden = false, peaks = undefined, sort = false, simple = false} = {}) {
-    let segments = [];
-    if (peaks) {  // get segments from peaks instead of visibleSegments or hiddenSegments
-      segments = peaks.segments.getSegments().filter(segment => segment.path.includes(group));
-    }
-    if (!(group in visibleSegments)) {  // group is a group of groups
-      for (let child of groupsCheckboxes[group].dataset.children.split("|")) {
-        segments = segments.concat(segmentsFromGroup(child, arguments[1]));  // get the groups from the children
-      }
-    }
-    else {  // group is a group of segments
-      if (visible) { segments = Object.values(visibleSegments[group]); }  // get segments from visibleSegments
-      if (hidden) { segments = segments.concat(Object.values(hiddenSegments[group])); }  // get segments from hiddenSegments
-    }
-    if (sort) { segments.sort((seg1, seg2) => seg1.startTime > seg2.startTime); }  // sort by start time
-    if (simple) {
-      segments = segments.map(seg => ({"id": seg.id, "startTime": seg.startTime, "endTime": seg.endTime, "labelText": seg.labelText}));
-    }
-    return segments;
-  }
-
-  const segmentPlayIcon = feather.icons.play.toSvg({"width": 12, "height": 12, "stroke": "black", "fill": "black"});
-  const segmentPauseIcon = feather.icons.pause.toSvg({"width": 12, "height": 12, "stroke": "black", "fill": "black"});
-  const segmentLoopIcon = feather.icons.repeat.toSvg({"width": 12, "height": 12, "stroke": "black", "stroke-width": 2.5});
-  const segmentRemoveIcon = feather.icons.x.toSvg({"width": 15, "height": 15, "stroke": "black", "stroke-width": 2.5});
-
-  //#region playing segments and groups
-  const playSegment = function (peaks, segment, loop = false) {
-    // Have to put in event listener because need to call
-    // peaks.player.pause() to switch other pause buttons 
-    // back to play buttons, but pausing without
-    // the event listener instantly changes the new pause
-    // button (from this function call) to change back to
-    // a play button.
-    peaks.once("player.pause", function () {
-      if (typeof segment == "string") {  // segment is an id
-        segment = peaks.segments.getSegment();
-      }
-      peaks.player.playSegment(segment, loop);
-      const button = loop ? segment.buttons[1] : segment.buttons[0];
-      button.innerHTML = segmentPauseIcon;
-
-      const pause = function () { peaks.player.pause(); }
-      button.addEventListener("click", pause, {once: true});
-      peaks.once("player.pause", function () {
-        button.innerHTML = loop ? segmentLoopIcon : segmentPlayIcon;
-        button.removeEventListener("click", pause);
-        button.addEventListener("click", function () { playSegment(peaks, segment, loop); }, {once: true});
-      });
-    });
-    // peaks.player.pause() only pauses if playing, so have to play audio if not already
-    if (!peaks.player.isPlaying()) { peaks.player.play(); }
-    peaks.player.pause();
-  }
-
-  const groupPlayIcon = feather.icons.play.toSvg({"width": 15, "height": 15, "stroke": "black", "fill": "black"});
-  const groupPauseIcon = feather.icons.pause.toSvg({"width": 15, "height": 15, "stroke": "black", "fill": "black"});
-  const groupLoopIcon = feather.icons.repeat.toSvg({"width": 15, "height": 15, "stroke": "black", "stroke-width": 2.5});
-
-  const playGroup = function (peaks, group, loop = false) {
-    peaks.once("player.pause", function () {
-      const segments = segmentsFromGroup(group, {visible: true, sort: true});
-      peaks.player.playSegments(segments, loop);
-      const button = loop ? groupsButtons[group][1] : groupsButtons[group][0];
-      button.innerHTML = groupPauseIcon;
-
-      const pause = function () { peaks.player.pause(); }
-      button.addEventListener("click", pause, {once: true});
-      peaks.once("player.pause", function () {
-        button.innerHTML = loop ? groupLoopIcon : groupPlayIcon;
-        button.removeEventListener("click", pause);
-        button.addEventListener("click", function () { playGroup(peaks, group, loop); }, {once: true});
-      });
-    });
-    if (!peaks.player.isPlaying()) { peaks.player.play(); }
-    peaks.player.pause();
-  }
-  //#endregion
-
-  const toggleSegments = function (peaks, group, checked) {
-    // groupsCheckboxes has a key for every group, so if not in there, group is a segment id
-    if (!(group in groupsCheckboxes)) {
-      const segment = segmentsByID[group];
-      segment.checkbox.checked = checked;
-
-      const parent = segment.path.at(-2);  // get group segment belongs to
-      if (checked) {    // add the segment back to peaks and remove it from hiddenSegments
-        visibleSegments[parent][group] = segment;
-        peaks.segments.add(segment);
-        segment.buttons.forEach(function (button) {
-          button.style.pointerEvents = "auto";
-          const buttonIcon = button.firstElementChild;
-          buttonIcon.style.stroke = "black";
-          if (buttonIcon.getAttribute("fill") != "none") { buttonIcon.style.fill = "black"; }
-        });
-        delete hiddenSegments[parent][group];
-      }
-      else {  // add the segment to hiddenSegments and remove it from peaks
-        hiddenSegments[parent][group] = segment;
-        peaks.segments.removeById(group);
-        segment.buttons.forEach(function (button) {
-          button.style.pointerEvents = "none";
-          const buttonIcon = button.firstElementChild;
-          buttonIcon.style.stroke = "gray";
-          if (buttonIcon.getAttribute("fill") != "none") { buttonIcon.style.fill = "gray"; }
-        });
-        delete visibleSegments[parent][group];
-      }
-    }
-    else {  // group is not a segment id
-      const groupCheckbox = groupsCheckboxes[group];
-      groupCheckbox.checked = checked;
-      if (checked) {
-        groupCheckbox.parentElement.querySelector("ul").classList.add("active");
-        groupsButtons[group].forEach(function (button) {
-          button.style.pointerEvents = "auto";
-          const buttonIcon = button.firstElementChild;
-          buttonIcon.style.stroke = "black";
-          if (buttonIcon.getAttribute("fill") != "none") { buttonIcon.style.fill = "black"; }
-        });
-      }
-      else {
-        groupCheckbox.parentElement.querySelector("ul").classList.remove("active");
-        groupsButtons[group].forEach(function (button) {
-          button.style.pointerEvents = "none";
-          const buttonIcon = button.firstElementChild;
-          buttonIcon.style.stroke = "gray";
-          if (buttonIcon.getAttribute("fill") != "none") { buttonIcon.style.fill = "gray"; }
-        });
-      } 
-
-      if (!(group in visibleSegments)) {  // group is a group of groups
-        for (let child of groupCheckbox.dataset.children.split("|")) { toggleSegments(peaks, child, checked); }
-      }
-      else {  // group is a group of segments
-        if (checked) {
-          const segments = segmentsFromGroup(group, {hidden: true});
-          segments.forEach(function (segment) {
-            segment.checkbox.checked = checked;
-          });
-          peaks.segments.add(segments);
-          visibleSegments[group] = Object.assign({}, visibleSegments[group], hiddenSegments[group]);
-          hiddenSegments[group] = {};
-        }
-        else {
-          segmentsFromGroup(group, {visible: true}).forEach(function (segment) {
-            segment.checkbox.checked = checked;
-            peaks.segments.removeById(segment.id);
-          });
-          hiddenSegments[group] = Object.assign({}, hiddenSegments[group], visibleSegments[group]);
-          visibleSegments[group] = {};
-        }
-      }
-    }
-  }
-
-  const popup = document.getElementById("popup");
-  const popupContent = document.getElementById("popup-content");
-  
-  const initPopup = function(){
-    const header = document.createElement("h2");
-    header.innerHTML = "Choose a label: ";
-    popupContent.appendChild(header);
-
-    const closeButton = document.createElement("a");
-    closeButton.classList.add("close");
-    closeButton.id = "close";
-    closeButton.innerHTML = "&times";
-    popupContent.appendChild(closeButton);
-  }
-
-  const renderSegment = function (peaks, segment, group, path, {removable = false, treeText = null} = {}) {
-    // create the tree item for the segment
-    const li = document.createElement("li");
-    li.style.fontSize = "12px";
-    li.innerHTML = `<input style="transform:scale(0.85);" type="checkbox" data-action="toggle-segment" data-id="${segment.id}" autocomplete="off" checked><span title="Duration: ${(segment.endTime - segment.startTime).toFixed(2)}">${treeText ? treeText : segment.id.replace("peaks.", "")}</span> <a href="#" style="text-decoration:none;" data-id="${segment.id}">${segmentPlayIcon}</a><a href="#" style="text-decoration:none;" data-id="${segment.id}">${segmentLoopIcon}</a><ul id="${segment.id}-nested" class="nested active"></ul>`;
-    document.getElementById(`${group}-nested`).append(li);
-
-    // segment checkboxes
-    const checkbox = li.firstElementChild;
-
-    checkbox.addEventListener("click", function () { toggleSegments(peaks, this.dataset.id, this.checked); });
-
-    // segment play/loop buttons
-    const play = li.children[2];
-    const loop = li.children[3];
-
-    play.addEventListener("click", function () { playSegment(peaks, segment); }, {once: true});
-    loop.addEventListener("click", function () { playSegment(peaks, segment, true); }, {once: true});
-
-    segment.path = path.concat(group, segment.id);  // path is a list of groups the segment belongs to
-    segment.checkbox = checkbox;
-    segment.buttons = [play, loop];
-
-    segmentsByID[segment.id] = segment;
-    visibleSegments[group][segment.id] = segment;
-
-    if (segment.editable || removable) {
       const remove = htmlToElement(`<a href="#" data-id="${segment.id}">${segmentRemoveIcon}</a>`);
       loop.after(remove);
       const parent = document.getElementById(group);
@@ -1371,5 +697,4 @@
   });
 };
 
-runPeaks(fileName);
->>>>>>> a9b1d672
+runPeaks(fileName);