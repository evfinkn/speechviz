--- conflicted
+++ resolved
@@ -13,16 +13,6 @@
   Example:
   [ 
     ["Speakers",
-<<<<<<< HEAD
-    [
-      ["Speaker 1", [{...}, {...}, {...}]],
-      ["Speaker 2", [{...}]]
-    ]
-  ],
-  ["VAD", [{...}, {...}, {...}]],
-  ["Non-VAD", [{...}, {...}]]
-] */
-=======
       [
         ["Speaker 1", [{...}, {...}, {...}]],
         ["Speaker 2", [{...}]]
@@ -31,7 +21,6 @@
     ["VAD", [{...}, {...}, {...}]],
     ["Non-VAD", [{...}, {...}]]
   ]   */
->>>>>>> da15ddbf
   const importedSegments = await fetch(`/segments/${name}-segments.json`).then(response => response.json());
 
   // object containing ALL segments (hidden and visible)
@@ -43,11 +32,6 @@
   // segments that are visible on peaksjs
   // {group: {childGroup: {...: {id, segment}}}}
   const visibleSegments = {};
-<<<<<<< HEAD
-  // dictionary of checkboxes for every group
-  // {group: [HTMLInputElement for tree, HTMLInputElement for table]}
-  const groupsInputs = { "Segments": document.querySelectorAll("input[data-id='Segments']") };
-=======
 
   // dictionary of checkboxes for every group
   // {group: [HTMLInputElement for tree, HTMLInputElement for table]}
@@ -58,7 +42,7 @@
 
   const segmentsFromGroup = function (group, {visible = false, hidden = false, peaks = undefined, sort = false} = {}) {
     if (peaks) {  // get segments from peaks instead of visibleSegments or hiddenSegments
-      return peaks.segments.getSegments().filter(segment => segment.labelText == group);
+      return peaks.segments.getSegments().filter(segment => segment.path.includes(group));
     }
 
     let segments = [];
@@ -103,7 +87,6 @@
     const iter = segmentIter(segments, loop);
     playNext(peaks, group, iter);
   }
->>>>>>> da15ddbf
 
   const toggleSegments = function (peaks, group, checked) {
     // groupsCheckboxes has a key for every group, so if not in there, group is a segment id
@@ -164,13 +147,13 @@
     // create the tree item for the segment
     const li = document.createElement("li");
     li.style.fontSize = "12px";
-    li.innerHTML = `<input type="checkbox" data-action="toggle-segment" data-id="${segment.id}" autocomplete="off">${segment.id.replace("peaks.", "")} <a href="#" style="color:black;text-decoration:none;font-size:16px;" data-id="${segment.id}">&#x25B6;</a><a href="#" style="color:black;text-decoration:none;font-size:14px;" data-id="${segment.id}">&#x1f501;</a><ul id="${segment.id}-nested" class="nested active">Duration: ${(segment.endTime - segment.startTime).toFixed(2)}</ul>`;
+    li.innerHTML = `<input type="checkbox" data-action="toggle-segment" data-id="${segment.id}" autocomplete="off" checked><span title="Duration: ${(segment.endTime - segment.startTime).toFixed(2)}">${segment.id.replace("peaks.", "")}</span> <a href="#" style="color:black;text-decoration:none;font-size:16px;" data-id="${segment.id}">&#x25B6;</a><a href="#" style="color:black;text-decoration:none;font-size:14px;" data-id="${segment.id}">&#x1f501;</a><ul id="${segment.id}-nested" class="nested active"></ul>`;
     document.getElementById(`${group}-nested`).append(li);
 
     // create the table item for the segment
     const row = document.getElementById(group).insertRow(-1);
     row.id = segment.id;
-    row.innerHTML = `<td><input data-action="toggle-segment" type="checkbox" data-id="${segment.id}">${segment.id}</td><td>${segment.startTime.toFixed(3)}</td><td>${segment.endTime.toFixed(3)}</td><td><a href="#" data-id="${segment.id}">Play</a></td><td><a href="#" data-id="${segment.id}">Loop</a></td>`;
+    row.innerHTML = `<td><input data-action="toggle-segment" type="checkbox" data-id="${segment.id}">${segment.id}</td><td id="${segment.id}-start">${segment.startTime.toFixed(3)}</td><td id="${segment.id}-end">${segment.endTime.toFixed(3)}</td><td><a href="#" data-id="${segment.id}">Play</a></td><td><a href="#" data-id="${segment.id}">Loop</a></td>`;
 
     // segment checkboxes
     const segmentTreeCheckbox = li.firstElementChild;
@@ -180,8 +163,8 @@
     segmentTableCheckbox.addEventListener("click", function () { toggleSegments(peaks, this.dataset.id, this.checked); });
 
     // segment play/loop buttons
-    const segmentTreePlay = li.children[1];
-    const segmentTreeLoop = li.children[2];
+    const segmentTreePlay = li.children[2];
+    const segmentTreeLoop = li.children[3];
     const segmentTablePlay = row.children[3].firstElementChild;
     const segmentTableLoop = row.children[4].firstElementChild;
 
@@ -196,6 +179,24 @@
 
     segmentsByID[segment.id] = segment;
     visibleSegments[group][segment.id] = segment;
+
+    if (segment.editable) {
+      row.innerHTML += `<td><a href="#" data-id="${segment.id}">Remove</a></td>`;  // remove button
+      row.children[5].firstElementChild.addEventListener("click", function () {    // remove button
+        const id = segment.id;
+        // remove segment from lists
+        peaks.segments.removeById(id);
+        if (hiddenSegments[group][id]) { delete hiddenSegments[group][id]; }
+        if (visibleSegments[group][id]) { delete visibleSegments[group][id]; }
+        // update table and tree
+        const elements = document.querySelectorAll(`input[data-id="${id}"]`);
+        const branch = elements[0].parentNode;
+        const row = elements[1].parentNode.parentNode;
+        branch.parentNode.removeChild(branch);
+        row.parentNode.removeChild(row);
+      });
+      segment.durationSpan = li.children[1];
+    }
   }
 
   const renderGroup = function (peaks, group, path, {renderEmpty = false} = {}) {
@@ -211,43 +212,28 @@
 
     // create the tree item for the group
     const branch = document.createElement("li");
-<<<<<<< HEAD
-    if (group.length == 3){
-      branch.innerHTML = `<input type="checkbox" data-action="toggle-segment" data-id="${group[0]}" autocomplete="off"><span id="${group[0]}-span">${group[0] + " SNR: " + group[2].toFixed(2)}</span><div id="popup" display.style="none"></div><ul id="${group[0]}-nested" class="nested"></ul>`;
-    }
-    else{
-      branch.innerHTML = `<input type="checkbox" data-action="toggle-segment" data-id="${group[0]}" autocomplete="off">${group[0]}<ul id="${group[0]}-nested" class="nested"></ul>`;
-    }
-
-=======
-    branch.innerHTML = `<input type="checkbox" data-action="toggle-segment" data-id="${group[0]}" autocomplete="off">${group[0]} <a href="#" style="color:black;text-decoration:none;font-size:16px;" data-id="${group[0]}">&#x25B6;</a><a href="#" style="color:black;text-decoration:none;font-size:14px;" data-id="${group[0]}">&#x1f501;</a><ul id="${group[0]}-nested" class="nested"></ul>`;
->>>>>>> da15ddbf
+    if (group.length == 3) {
+      branch.innerHTML = `<input type="checkbox" data-action="toggle-segment" data-id="${group[0]}" autocomplete="off"><span id="${group[0]}-span" title="${"SNR: " + group[2].toFixed(2)}">${group[0]}</span> <a href="#" style="color:black;text-decoration:none;font-size:16px;" data-id="${group[0]}">&#x25B6;</a><a href="#" style="color:black;text-decoration:none;font-size:14px;" data-id="${group[0]}">&#x1f501;</a><ul id="${group[0]}-nested" class="nested"></ul>`;
+    }
+    else {
+      branch.innerHTML = `<input type="checkbox" data-action="toggle-segment" data-id="${group[0]}" autocomplete="off"><span id="${group[0]}-span">${group[0]}</span> <a href="#" style="color:black;text-decoration:none;font-size:16px;" data-id="${group[0]}">&#x25B6;</a><a href="#" style="color:black;text-decoration:none;font-size:14px;" data-id="${group[0]}">&#x1f501;</a><ul id="${group[0]}-nested" class="nested"></ul>`;
+    }
     document.getElementById(`${parent}-nested`).append(branch);
 
     // create the table item for the group
     const tbody = segmentsTable.createTBody();
     tbody.id = group[0];
     const head = tbody.insertRow(-1);
-<<<<<<< HEAD
-    head.innerHTML = `<th><input data-action="toggle-segment" type="checkbox" data-id="${group[0]}">${group[0]}</th>`;
+    head.innerHTML = `<th><input data-action="toggle-segment" type="checkbox" data-id="${group[0]}">${group[0]}</th><th></th><th></th><th><a href="#" data-id="${group[0]}">Play</a></th><th><a href="#" data-id="${group[0]}">Loop</a></th>`;
 
     // add inputs for group to groupInputs and add event listeners to them
-    const treeInput = branch.firstChild;
-    const tableInput = head.firstChild.firstChild;
-    groupsInputs[group[0]] = [treeInput, tableInput];
-    treeInput.addEventListener("click", function () { toggleSegments(peaks, group[0], this.checked); });
-    tableInput.addEventListener("click", function () { toggleSegments(peaks, group[0], this.checked); });
-=======
-    head.innerHTML = `<th><input data-action="toggle-segment" type="checkbox" data-id="${group[0]}">${group[0]}</th><th></th><th></th><th><a href="#" data-id="${group[0]}">Play</a></th><th><a href="#" data-id="${group[0]}">Loop</a></th>`;
-
-    // add inputs for group to groupInputs and add event listeners to them
-    const groupTreeCheckbox = branch.firstChild
+    const groupTreeCheckbox = branch.firstChild;
     const groupTableCheckbox = head.firstChild.firstChild;
     groupTreeCheckbox.addEventListener("click", function () { toggleSegments(peaks, group[0], this.checked); });
     groupTableCheckbox.addEventListener("click", function () { toggleSegments(peaks, group[0], this.checked); });
 
-    const groupTreePlay = branch.children[1];
-    const groupTreeLoop = branch.children[2];
+    const groupTreePlay = branch.children[2];
+    const groupTreeLoop = branch.children[3];
     const groupTablePlay = head.children[3].firstElementChild;
     const groupTableLoop = head.children[4].firstElementChild;
     groupTreePlay.addEventListener("click", function () { playGroup(peaks, group[0]); });
@@ -257,60 +243,19 @@
 
     groupsCheckboxes[group[0]] = [groupTreeCheckbox, groupTableCheckbox];
     groupsButtons[group[0]] = [groupTreePlay, groupTreeLoop, groupTablePlay, groupTableLoop];
->>>>>>> da15ddbf
 
     if (!Array.isArray(group[1][0])) {
       hiddenSegments[group[0]] = {};
       visibleSegments[group[0]] = {};
-<<<<<<< HEAD
-      
-	    peaks.segments.add(group[1]);
-      const segments = peaks.segments.getSegments().filter(segment => segment.labelText == group[0]);
-      for (let segment of segments) {
-        segment.path = path.split("|").concat(group[0], segment.id);
-
-        // create the tree item for the segment
-        const li = document.createElement("li");
-        li.id = segment.id;
-        li.style.fontSize = "12px";
-        li.innerHTML = `<input type="checkbox" data-action="toggle-segment" data-id="${segment.id}" autocomplete="off">${segment.id.replace("peaks.", "")} <a href="#${segment.id}" style="color:black;text-decoration:none;font-size:16px"; data-action="play-segment" data-id="${segment.id}">&#x25B6;</a><a href="#${segment.id}" style="color:black;text-decoration:none;font-size:14px"; data-action="loop-segment" data-id="${segment.id}">&#x1f501;</a><ul id="${segment.id}-nested" class="nested">Duration: ${(segment.endTime - segment.startTime).toFixed(2)}</ul>`;
-        document.getElementById(`${group[0]}-nested`).append(li);
-
-        // create the table item for the segment
-        const row = tbody.insertRow(-1);
-        row.id = segment.id;
-        row.innerHTML = `<td><input data-action="toggle-segment" type="checkbox" data-id="${segment.id}">${segment.id}</td><td>${segment.startTime.toFixed(3)}</td><td>${segment.endTime.toFixed(3)}</td><td><a href="#${segment.id}" data-action="play-segment" data-id="${segment.id}">Play</a></td><td><a href="#${segment.id}" data-action="loop-segment" data-id="${segment.id}">Loop</a></td>`;
-
-        // add the checkboxes for the segment to the segment and add event listeners to them
-        const treeCheckbox = li.firstChild;
-        const tableCheckbox = row.firstChild.firstChild;
-        segment.treeCheckbox = treeCheckbox;
-        segment.tableCheckbox = tableCheckbox;
-        treeCheckbox.addEventListener("click", function () { toggleSegments(peaks, this.dataset.id, this.checked); });
-        tableCheckbox.addEventListener("click", function () { toggleSegments(peaks, this.dataset.id, this.checked); });
-
-        segmentsByID[segment.id] = segment;
-        visibleSegments[group[0]][segment.id] = segment;
-      }
-    }
-    else {
-      for (let nestedGroup of group[1]) { renderGroup(peaks, nestedGroup, `${path}|${group[0]}`); }
-    }
-    if (group.length == 3){
-      var sum = 0;
-      const thisSegments = Object.values(visibleSegments[group[0]]);
-      var span = document.getElementById(`${group[0]}-span`);
-      for (let segment of thisSegments) {
-        sum += segment.endTime - segment.startTime;
-      }
-      span.innerHTML = span.innerHTML + "      DURATION: " + sum.toFixed(2);
-=======
       peaks.segments.add(group[1]).forEach(function (segment) { renderSegment(peaks, segment, group[0], path); });
     }
     else {
       for (let nestedGroup of group[1]) { renderGroup(peaks, nestedGroup, path.concat(group[0])); }
->>>>>>> da15ddbf
-    }
+    }
+    const segments = segmentsFromGroup(group[0], {"peaks": peaks});
+    const sum = segments.reduce((prev, cur) => prev + cur.endTime - cur.startTime, 0);
+    const span = branch.children[1];
+    span.title += span.title == "" ? `Duration: ${sum.toFixed(2)}` : `\n Duration: ${sum.toFixed(2)}`
   }
 
   const options = {
@@ -348,11 +293,7 @@
     const overview = peaksInstance.views.getView('overview');
     const zoomview = peaksInstance.views.getView('zoomview');
 
-<<<<<<< HEAD
-    // Zoo
-=======
     // Zoom
->>>>>>> da15ddbf
     document.querySelector('[data-action="zoom-in"]').addEventListener('click', function () { peaksInstance.zoom.zoomIn(); });
     document.querySelector('[data-action="zoom-out"]').addEventListener('click', function () { peaksInstance.zoom.zoomOut(); });
 
@@ -366,80 +307,6 @@
       overview.enableSeek(this.checked);
     });
 
-    let segmentCounter = 1;
-
-    // Add (custom) segment
-    document.querySelector('button[data-action="add-segment"]').addEventListener('click', function () {
-      const label = 'Custom segment' + segmentCounter++;
-      let segment = {
-        startTime: peaksInstance.player.getCurrentTime(),
-        endTime: peaksInstance.player.getCurrentTime() + 10,
-        labelText: label,
-        editable: true
-      };
-      segment = peaksInstance.segments.add(segment);
-<<<<<<< HEAD
-      segment.path = ["Segments", "Custom-Segments", segment.id];
-
-      // create tree item for segment
-      const li = document.createElement("li"); 
-      li.id = segment.id;
-      li.style.fontSize = "12px";
-      li.innerHTML = `<input type="checkbox" data-action="toggle-segment" data-id="${segment.id}" checked autocomplete="off">${segment.id.replace("peaks.", "")} <a href="#${segment.id}" style="color:black;text-decoration:none;font-size:16px"; data-id="${segment.id}">&#x25B6;</a><a href="#${segment.id}" style="color:black;text-decoration:none;font-size:14px"; data-id="${segment.id}">&#x1f501;</a><ul id="${segment.id}-nested" class="nested active">Duration: <span id="${segment.id}-duration">${(segment.endTime - segment.startTime).toFixed(2)}<span></ul>`;
-      document.getElementById("Custom-Segments-nested").append(li);
-
-      li.children[1].addEventListener("click", function () { peaksInstance.player.playSegment(segment); });
-      li.children[2].addEventListener("click", function () { peaksInstance.player.playSegment(segment, true); });
-
-      // create the table item for the segment
-      const row = tbody.insertRow(-1);
-      row.id = segment.id;
-      row.innerHTML = `<td><input data-action="toggle-segment" type="checkbox" data-id="${segment.id}" checked>${segment.id}</td><td id="${segment.id}-start">${segment.startTime.toFixed(3)}</td><td id="${segment.id}-end">${segment.endTime.toFixed(3)}</td><td><a href="#${segment.id}" data-id="${segment.id}">Play</a></td><td><a href="#${segment.id}" data-id="${segment.id}">Loop</a></td><td><a href="#${segment.id}" data-id="${segment.id}">Remove</a></td>`;
-
-      row.children[3].firstChild.addEventListener("click", function () { peaksInstance.player.playSegment(segment); });
-      row.children[4].firstChild.addEventListener("click", function () { peaksInstance.player.playSegment(segment, true); });
-      row.children[5].firstChild.addEventListener("click", function () {
-        const id = segment.id;
-        // remove segment from lists
-        peaksInstance.segments.removeById(id);
-        if (hiddenSegments["Custom-Segments"][id]) {
-          delete hiddenSegments["Custom-Segments"][id];}
-        if (visibleSegments["Custom-Segments"][id]) {
-          delete visibleSegments["Custom-Segments"][id];}
-        // update table and tree
-        const elements = document.querySelectorAll(`input[data-id="${id}"]`);
-        const branch = elements[0].parentNode;
-        const row = elements[1].parentNode.parentNode;
-        branch.parentNode.removeChild(branch);
-        row.parentNode.removeChild(row);
-       });
-
-      segment.durationText = document.getElementById(`${segment.id}-duration`);
-      segment.startText = document.getElementById(`${segment.id}-start`);
-      segment.endText = document.getElementById(`${segment.id}-end`);
-
-      // add the checkboxes for the segment to the segment and add event listeners to them
-      const treeCheckbox = li.firstChild;
-      const tableCheckbox = row.firstChild.firstChild;
-      segment.treeCheckbox = treeCheckbox;
-      segment.tableCheckbox = tableCheckbox;
-      treeCheckbox.addEventListener("click", function () { toggleSegments(peaksInstance, this.dataset.id, this.checked); });
-      tableCheckbox.addEventListener("click", function () { toggleSegments(peaksInstance, this.dataset.id, this.checked); });
-
-      // add segment to visible segments and segmentsByID
-      visibleSegments["Custom-Segments"][segment.id] = segment;
-      segmentsByID[segment.id] = segment;
-
-    });
-
-    
-
-
-=======
-      renderSegment(peaksInstance, segment, "Custom-Segments");
-    });
-
->>>>>>> da15ddbf
     // Auto-scroll
     document.getElementById('auto-scroll').addEventListener('change', function () { zoomview.enableAutoScroll(this.checked); });
 
@@ -466,95 +333,40 @@
     // Context menus
     peaksInstance.on('segments.contextmenu', function (event) { event.evt.preventDefault(); });
     peaksInstance.on('overview.contextmenu', function (event) { event.evt.preventDefault(); });
-    peaksInstance.on("segments.dragend", function (event) {
-      const segment = event.segment;
-      const startTime = segment.startTime;
-      const endTime = segment.endTime;
-      segment.startText.innerHTML = startTime.toFixed(3);
-      segment.endText.innerHTML = endTime.toFixed(3);
-      segment.durationText.innerHTML = (segment.endTime - segment.startTime).toFixed(2);
-    });
-<<<<<<< HEAD
-
-    
-
-    // add custom segments to table
-    let tbodySeg = segmentsTable.createTBody();
-    tbodySeg.id = "Custom-Segments";
-    let headSeg = tbodySeg.insertRow(-1);
-    headSeg.innerHTML = `<th><input data-action="toggle-segment" type="checkbox" data-id="Custom-Segments">Custom Segments</th>`;
-
-
-    groupsInputs.Segments[0].dataset.children = "Custom-Segments";
-    groupsInputs.Segments[1].dataset.children = "Custom-Segments";
-
-    // generate the tree and the table
-    for (let segmentsGroup of importedSegments) { renderGroup(peaksInstance, segmentsGroup, "Segments"); }
-
-    // add custom segments to tree
-    const customSeg = document.createElement("li");
-    customSeg.innerHTML = `<input type="checkbox" data-action="toggle-segment" data-id="Custom-Segments" autocomplete="off">Custom-Segments<ul id="Custom-Segments-nested" class="nested"></ul>`;
-    segmentsTree.append(customSeg);
-
-    // initialize hidden/visible segments
-    hiddenSegments["Custom-Segments"] = {};
-    visibleSegments["Custom-Segments"] = {};
-
-
-    // add inputs for customSeg and add event listeners to them
-    let treeInput = customSeg.firstChild;
-    let tableInput = headSeg.firstChild.firstChild;
-    groupsInputs["Custom-Segments"] = [treeInput, tableInput];
-    treeInput.addEventListener("click", function () { toggleSegments(peaksInstance, "Custom-Segments", this.checked); });
-    tableInput.addEventListener("click", function () { toggleSegments(peaksInstance, "Custom-Segments", this.checked); });
-
-  
-
-    // Event listeners for Segments checkboxes
-    groupsInputs.Segments[0].addEventListener("click", function () { toggleSegments(peaksInstance, "Segments", this.checked); })
-    groupsInputs.Segments[1].addEventListener("click", function () { toggleSegments(peaksInstance, "Segments", this.checked); })
-
-    // Event listeners for the "play" and "loop" buttons in the table
-    document.querySelectorAll("a[data-action='play-segment']").forEach(function (button) {
-      const segment = peaksInstance.segments.getSegment(button.getAttribute("data-id"));
-      button.addEventListener("click", function () { peaksInstance.player.playSegment(segment); });
-    });
-    document.querySelectorAll("a[data-action='loop-segment']").forEach(function (button) {
-      const segment = peaksInstance.segments.getSegment(button.getAttribute("data-id"));
-      button.addEventListener("click", function () { peaksInstance.player.playSegment(segment, true); });
-    });
-    document.querySelectorAll("a[data-action='play-group']").forEach(function (button) {
-      console.log(button);
-      if (button.getAttribute("data-children") == null) {
-        const groupID = button.getAttribute("data-id");
-        console.log(groupID);
-        // select the segments of the group
-        const segs = visibleSegments[groupID];
-        console.log(segs);
-        const iterator = Object.values(segs).entries();
-        
-        function playNext() {
-          if (!iterator.done){
-            peaksInstance.player.playSegment(iterator.next()); 
-            peaksInstance.once("player.ended", playNext);
-          }
-        }
-        button.addEventListener("click", function () {
-            peaksInstance.player.playSegment(iterator.next());
-            // check segment has finished before playing next one
-            peaksInstance.once("player.ended", playNext);
-        });
-      }
-    });
-    toggleSegments(peaksInstance, "Segments", false);
-    groupsInputs.Segments[0].checked = true;
-    document.getElementById("Segments-nested").classList.add("active");
-    groupsInputs.Segments[1].checked = true; 
-=======
 
     // generate the tree and the table
     renderGroup(peaksInstance, "Custom-Segments", ["Segments"], {renderEmpty: true});
     for (let segmentsGroup of importedSegments) { renderGroup(peaksInstance, segmentsGroup, ["Segments"]); }
+
+    const customSpan = document.getElementById("Custom-Segments-span");
+    let customDuration = 0;
+    let segmentCounter = 1;
+    // Add (custom) segment
+    document.querySelector('button[data-action="add-segment"]').addEventListener('click', function () {
+      const label = 'Custom Segment ' + segmentCounter++;
+      let segment = {
+        startTime: peaksInstance.player.getCurrentTime(),
+        endTime: peaksInstance.player.getCurrentTime() + 10,
+        labelText: label,
+        editable: true
+      };
+      segment = peaksInstance.segments.add(segment);
+      renderSegment(peaksInstance, segment, "Custom-Segments", ["Segments"]);
+      customDuration += 10;
+      customSpan.title = `Duration: ${customDuration.toFixed(2)}`;
+    });
+
+    peaksInstance.on("segments.dragend", function (event) {
+      const segment = event.segment;
+      const segmentSpan = segment.durationSpan;
+
+      const oldDuration = parseFloat(segmentSpan.title.split(" ").at(-1));
+      const newDuration = segment.endTime - segment.startTime;
+      customDuration += newDuration - oldDuration;
+
+      segmentSpan.title = `Duration: ${newDuration.toFixed(2)}`;
+      customSpan.title = `Duration: ${customDuration.toFixed(2)}`;
+    });
 
     toggleSegments(peaksInstance, "Segments", false);
     segmentsTree.classList.add("active");
@@ -569,7 +381,6 @@
       }
       else { button.addEventListener("click", function () { playGroup(peaksInstance, "Segments", true); }); }
     });
->>>>>>> da15ddbf
   });
 }
 
