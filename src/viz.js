--- conflicted
+++ resolved
@@ -33,13 +33,13 @@
   const hiddenSegments = {};
   // segments that are visible on peaksjs       {group: {childGroup: {...: {id, segment}}}}
   const visibleSegments = {};
-<<<<<<< HEAD
-
   // dictionary of checkboxes for every group   {group: HTMLInputElement}
   const groupsCheckboxes = { "Segments": document.querySelector("input[data-id='Segments']") };
   // dictionary of buttons for every group      {group: [HTMLLinkElement for play, HTMLLinkElement for loop]}
   const groupsButtons = { "Segments": document.querySelectorAll("a[data-id='Segments']") };
-
+  // array of all labels for labeled speakers
+  const labels = [];
+  
   const segmentsFromGroup = function (group, {visible = false, hidden = false, peaks = undefined, sort = false, simple = false} = {}) {
     let segments = [];
     if (peaks) {  // get segments from peaks instead of visibleSegments or hiddenSegments
@@ -116,13 +116,6 @@
     if (!peaks.player.isPlaying()) { peaks.player.play(); }
     peaks.player.pause();
   }
-=======
-  // dictionary of checkboxes for every group
-  // {group: [HTMLInputElement for tree, HTMLInputElement for table]}
-  const groupsInputs = { "Segments": document.querySelectorAll("input[data-id='Segments']") };
-  // array of all labels for labeled speakers
-  const labels = [];
->>>>>>> 4018e42f
 
   const toggleSegments = function (peaks, group, checked) {
     // groupsCheckboxes has a key for every group, so if not in there, group is a segment id
@@ -202,14 +195,6 @@
     }
   }
 
-<<<<<<< HEAD
-  const renderSegment = function (peaks, segment, group, path) {
-    // create the tree item for the segment
-    const li = document.createElement("li");
-    li.style.fontSize = "12px";
-    li.innerHTML = `<input style="transform:scale(0.85);" type="checkbox" data-action="toggle-segment" data-id="${segment.id}" autocomplete="off" checked><span title="Duration: ${(segment.endTime - segment.startTime).toFixed(2)}">${segment.id.replace("peaks.", "")}</span> <a href="#" style="text-decoration:none;" data-id="${segment.id}">${segmentPlayIcon}</a><a href="#" style="text-decoration:none;" data-id="${segment.id}">${segmentLoopIcon}</a><ul id="${segment.id}-nested" class="nested active"></ul>`;
-    document.getElementById(`${group}-nested`).append(li);
-=======
   const initPopup = function(group){
     var popup = document.getElementById("popup");
     var popupContent = document.getElementById("popup-content");
@@ -224,9 +209,12 @@
 
   }
 
-  const renderGroup = function (peaks, group, path) {
-    if (group[1].length == 0) { return; } 	// if group has no segments/snr, return
->>>>>>> 4018e42f
+  const renderSegment = function (peaks, segment, group, path) {
+    // create the tree item for the segment
+    const li = document.createElement("li");
+    li.style.fontSize = "12px";
+    li.innerHTML = `<input style="transform:scale(0.85);" type="checkbox" data-action="toggle-segment" data-id="${segment.id}" autocomplete="off" checked><span title="Duration: ${(segment.endTime - segment.startTime).toFixed(2)}">${segment.id.replace("peaks.", "")}</span> <a href="#" style="text-decoration:none;" data-id="${segment.id}">${segmentPlayIcon}</a><a href="#" style="text-decoration:none;" data-id="${segment.id}">${segmentLoopIcon}</a><ul id="${segment.id}-nested" class="nested active"></ul>`;
+    document.getElementById(`${group}-nested`).append(li);
 
     // segment checkboxes
     const checkbox = li.firstElementChild;
@@ -281,26 +269,18 @@
 
     // create the tree item for the group
     const branch = document.createElement("li");
-<<<<<<< HEAD
     branch.id = group[0];
     branch.style.fontSize = "18px";
     let spanHTML;
     if(group.length == 3){
       spanHTML = `<span id="${group[0]}-span" style="font-size:18px;" title="${"SNR: " + group[2].toFixed(2)}">${group[0]}</span>`
       snrs[group[0]] = group[2];
-    }
-    else{
-      spanHTML = `<span id="${group[0]}-span" style="font-size:18px;">${group[0]}</span>`;
-    }
-    branch.innerHTML = `<input type="checkbox" data-action="toggle-segment" data-id="${group[0]}" autocomplete="off">${spanHTML} <a href="#" style="text-decoration:none;" data-id="${group[0]}">${groupPlayIcon}</a><a href="#" style="text-decoration:none;" data-id="${group[0]}">${groupLoopIcon}</a><ul id="${group[0]}-nested" class="nested"></ul>`;
-    document.getElementById(`${parent}-nested`).append(branch);
-=======
-    if (group.length == 3){
-      branch.innerHTML = `<input type="checkbox" data-action="toggle-segment" data-id="${group[0]}" autocomplete="off"><button id="${group[0]}-button" class="nolink"><span id="${group[0]}-span">${group[0] + " SNR: " + group[2].toFixed(2)}</span></button><ul id="${group[0]}-nested" class="nested"></ul>`;
+
+      branch.innerHTML = `<input type="checkbox" data-action="toggle-segment" data-id="${group[0]}" autocomplete="off">${spanHTML} <a href="#" style="text-decoration:none;" data-id="${group[0]}">${groupPlayIcon}</a><a href="#" style="text-decoration:none;" data-id="${group[0]}">${groupLoopIcon}</a><ul id="${group[0]}-nested" class="nested"></ul>`;
       document.getElementById(`${parent}-nested`).append(branch);
 
-      // event listener for clicking on a speaker
-      document.getElementById(`${group[0]}-button`).addEventListener("click", function(){
+       // event listener for clicking on a speaker
+       document.getElementById(`${group[0]}-button`).addEventListener("click", function(){
         initPopup(group[0]);  
         var popup = document.getElementById("popup");
         var popupContent = document.getElementById("popup-content");
@@ -312,75 +292,33 @@
           popupContent.innerHTML += row;
 
           // event listener for clicking a radio button
-          document.getElementsByName(group[0]).forEach(function(button){
-            
+          document.getElementsByName(group[0]).forEach(function(button){           
             button.addEventListener("click", function () {
-              
-              // // make new copy of speaker checkbox
-              // let spbranch = document.createElement("li");
-              // spbranch.innerHTML = `<input type="checkbox" data-action="toggle-segment" data-id="${group[0]}" label-id="${label}" autocomplete="off">${group[0]}`;
-              // add to groupInputs
-              
-              //spbranch.innerHTML += document.getElementById(group[0]+'-span').innerHTML;
-              //spbranch.append(document.getElementById(group[0]+'-span'));
-              // console.log(spbranch);
-              // var input = spbranch.firstChild;
-              // input.addEventListener("click", function () { toggleSegments(peaks, group[0], this.checked); });
-              // groupsInputs[group[0]].push(input);
-              // create nested group
-              // let children = document.createElement("li");
-              // children.innerHTML = `<ul id="${group[0]}-nested" label-id="${label}" class="nested"></ul>`;
-              // console.log(children);
-              // TODO ADD DURATION
-              // add segments
-
-              
-              //console.log(children);
-              // const segments = document.querySelector(`[id='${group[0]}-nested']`).getElementsByTagName("li");
-              // for(var i=0; i < segments.length; i++){
-                // make a copy of each segment
-                // const li = document.createElement("li");
-                // li.id = segments[i].id;
-                // li.style.fontSize = "12px";
-                // li.innerHTML = `<input type="checkbox" data-action="toggle-segment" data-id="${segments[i].id}" label-id="${label}" autocomplete="off">${segments[i].id.replace("peaks.", "")} <a href="#${segments[i].id}" style="color:black;text-decoration:none;font-size:16px"; data-action="play-segment" data-id="${segments[i].id}">&#x25B6;</a><a href="#${segments[i].id}" style="color:black;text-decoration:none;font-size:14px"; data-action="loop-segment" data-id="${segments[i].id}">&#x1f501;</a><ul id="${segments[i].id}-nested" class="nested">Duration: ${(segments[i].endTime - segments[i].startTime).toFixed(2)}</ul>`;
-                // children.append(li);
-                // add input and event listener
-                // input = li.firstChild;
-                // input.addEventListener("click", function () { toggleSegments(peaks, this.dataset.id, this.checked); });
-              //};
-              // spbranch.appendChild(children);
-              // console.log(spbranch);
-              // document.getElementById(`${label}-nested`).append(spbranch);
               const label = button.getAttribute("label-id");
               let children = document.querySelector(`[id='${group[0]}-nested']`);
               document.getElementById(`${label}-nested`).append(children);
               // add event listeners check children if parent is checked
               document.querySelector(`[data-id='${group[0]}']`).remove();
-              document.getElementById(group[0]+'-span').remove();
-              
+              document.getElementById(group[0]+'-span').remove();             
               popupContent.innerHTML = "";
-              popup.style.display = "none";
-      
+              popup.style.display = "none";   
             });
-          });
-          
+          });         
         });
         // close popup function
         document.querySelectorAll(".close").forEach(function (button) {
           button.addEventListener("click", function(){ 
             popupContent.innerHTML = "";
             popup.style.display = "none";});
-        });
-        
-      });
+        });       
+      });    
     }
     else{
-      branch.innerHTML = `<input type="checkbox" data-action="toggle-segment" data-id="${group[0]}" autocomplete="off">${group[0]}<ul id="${group[0]}-nested" class="nested"></ul>`;
+      spanHTML = `<span id="${group[0]}-span" style="font-size:18px;">${group[0]}</span>`;
+
+      branch.innerHTML = `<input type="checkbox" data-action="toggle-segment" data-id="${group[0]}" autocomplete="off">${spanHTML} <a href="#" style="text-decoration:none;" data-id="${group[0]}">${groupPlayIcon}</a><a href="#" style="text-decoration:none;" data-id="${group[0]}">${groupLoopIcon}</a><ul id="${group[0]}-nested" class="nested"></ul>`;
       document.getElementById(`${parent}-nested`).append(branch);
     }
-  
-    //document.getElementById(`${parent}-nested`).append(branch);
->>>>>>> 4018e42f
 
     // add inputs for group to groupInputs and add event listeners to them
     const groupCheckbox = branch.firstChild;
@@ -491,101 +429,6 @@
       overview.enableSeek(this.checked);
     });
 
-<<<<<<< HEAD
-=======
-    var segmentCounter = 1;
-
-    // Add (custom) segment
-    document.querySelector('button[data-action="add-segment"]').addEventListener('click', function () {
-      const segName = 'Test segment' + segmentCounter++;
-      var segment = {
-        startTime: peaksInstance.player.getCurrentTime(),
-        endTime: peaksInstance.player.getCurrentTime() + 10,
-        labelText: segName,
-        editable: true
-      };
-      segment = peaksInstance.segments.add(segment);
-      segment.path = ["Segments", "Custom-Segments", segment.id];
-
-      // create tree item for segment
-      const li = document.createElement("li");
-      li.id = segment.id;
-      li.style.fontSize = "12px";
-      li.innerHTML = `<input type="checkbox" data-action="toggle-segment" data-id="${segment.id}" checked autocomplete="off">${segment.id.replace("peaks.", "")} <a href="#${segment.id}" style="color:black;text-decoration:none;font-size:16px"; data-id="${segment.id}">&#x25B6;</a><a href="#${segment.id}" style="color:black;text-decoration:none;font-size:14px"; data-id="${segment.id}">&#x1f501;</a><ul id="${segment.id}-nested" class="nested active">Duration: <span id="${segment.id}-duration">${(segment.endTime - segment.startTime).toFixed(2)}<span></ul>`;
-      document.getElementById("Custom-Segments-nested").append(li);
-
-      li.children[1].addEventListener("click", function () { peaksInstance.player.playSegment(segment); });
-      li.children[2].addEventListener("click", function () { peaksInstance.player.playSegment(segment, true); });
-
-      // create the table item for the segment
-      const row = tbody.insertRow(-1);
-      row.id = segment.id;
-      row.innerHTML = `<td><input data-action="toggle-segment" type="checkbox" data-id="${segment.id}" checked>${segment.id}</td><td id="${segment.id}-start">${segment.startTime.toFixed(3)}</td><td id="${segment.id}-end">${segment.endTime.toFixed(3)}</td><td><a href="#${segment.id}" data-id="${segment.id}">Play</a></td><td><a href="#${segment.id}" data-id="${segment.id}">Loop</a></td><td><a href="#${segment.id}" data-id="${segment.id}">Remove</a></td>`;
-
-      row.children[3].firstChild.addEventListener("click", function () { peaksInstance.player.playSegment(segment); });
-      row.children[4].firstChild.addEventListener("click", function () { peaksInstance.player.playSegment(segment, true); });
-      row.children[5].firstChild.addEventListener("click", function () {
-        const id = segment.id;
-        // remove segment from lists
-        peaksInstance.segments.removeById(id);
-        if (hiddenSegments["Custom-Segments"][id]) {
-          delete hiddenSegments["Custom-Segments"][id];}
-        if (visibleSegments["Custom-Segments"][id]) {
-          delete visibleSegments["Custom-Segments"][id];}
-        // update table and tree
-        const elements = document.querySelectorAll(`input[data-id="${id}"]`);
-        const branch = elements[0].parentNode;
-        const row = elements[1].parentNode.parentNode;
-        branch.parentNode.removeChild(branch);
-        row.parentNode.removeChild(row);
-       });
-
-      segment.durationText = document.getElementById(`${segment.id}-duration`);
-      segment.startText = document.getElementById(`${segment.id}-start`);
-      segment.endText = document.getElementById(`${segment.id}-end`);
-
-      // add the checkboxes for the segment to the segment and add event listeners to them
-      const treeCheckbox = li.firstChild;
-      const tableCheckbox = row.firstChild.firstChild;
-      segment.treeCheckbox = treeCheckbox;
-      segment.tableCheckbox = tableCheckbox;
-      treeCheckbox.addEventListener("click", function () { toggleSegments(peaksInstance, this.dataset.id, this.checked); });
-      tableCheckbox.addEventListener("click", function () { toggleSegments(peaksInstance, this.dataset.id, this.checked); });
-
-      // add segment to visible segments and segmentsByID
-      visibleSegments["Custom-Segments"][segment.id] = segment;
-      segmentsByID[segment.id] = segment;
-
-    });
-
-    // add labeled speaker
-    document.querySelector("button[data-action='add-labeled-speaker']").addEventListener('click',function() {
-      // get the label name from the textbox 
-      const label = document.getElementById("label").value;
-      document.getElementById("label").value = ""; // clear text box after submitting
-      labels.push(label);
-      // TODO state error if no label name given??
-      // add branch to tree/table with <label>
-      const branch = document.createElement("li");
-      branch.innerHTML = `<input type="checkbox" data-action="toggle-segment" data-id=${label} unchecked autocomplete="off">${label}<ul id="${label}-nested" class="nested active"></ul>`;
-      document.getElementById("Labeled-Speakers-nested").append(branch);
-      // TODO not working -- connect w tree
-      // const tableLSP = segmentsTable; //document.getElementById("Labeled-Segments");
-      // const tbody = tableLSP.createTBody();
-      // tbody.id = label;
-      // const head = tbody.insertRow(-1);
-      // head.innerHTML = `<th><input data-action="toggle-segment" type="checkbox" data-id="${label}">${label}</th>;
-
-      const treeInput = branch.firstChild;
-      const tableInput = head.firstChild.firstChild;
-      groupsInputs[label] = [treeInput, tableInput];
-      treeInput.addEventListener("click", function () { toggleSegments(peaksInstance, label, this.checked); });
-      tableInput.addEventListener("click", function () { toggleSegments(peaksInstance, label, this.checked); });
-
-    })
-
-
->>>>>>> 4018e42f
     // Auto-scroll
     document.getElementById('auto-scroll').addEventListener('change', function () { zoomview.enableAutoScroll(this.checked); });
 
@@ -613,22 +456,15 @@
     peaksInstance.on('segments.contextmenu', function (event) { event.evt.preventDefault(); });
     peaksInstance.on('overview.contextmenu', function (event) { event.evt.preventDefault(); });
 
-<<<<<<< HEAD
     // generate the tree
     renderGroup(peaksInstance, "Custom-Segments", ["Segments"], {renderEmpty: true});
     const customSegmentsBranch = document.getElementById("Custom-Segments");
-=======
-    // add labeled speakers to the table
-    let tbodySp = segmentsTable.createTBody();
-    tbodySp.id = "Labeled-Speakers";
-    let headSp = tbodySp.insertRow(-1);
-    headSp.innerHTML = `<th><input data-action="toggle-segment" type="checkbox" data-id="Labeled-Speakers" unchecked>Labeled Speakers</th>`;
-    // TODO make button to create segments?
->>>>>>> 4018e42f
+    // generate labeled speakers branch
+    renderGroup(peaksInstance, "Labeled-Speakers", ["Segments"], {renderEmpty: true});
+    const labeledSpeakersBranch = document.getElementById("Custom-Segments");
 
     for (let segmentsGroup of importedSegments) { renderGroup(peaksInstance, segmentsGroup, ["Segments"]); }
 
-<<<<<<< HEAD
     const customSpan = document.getElementById("Custom-Segments-span");
     let customDuration = 0;
     let segmentCounter = 1;
@@ -677,46 +513,14 @@
           customSpan.title = `Duration: ${customDuration.toFixed(2)}`;
         }
     };
-=======
-    // add labeled speakers to the tree
-    const labeledSp = document.createElement("li");
-    labeledSp.innerHTML = `<input type="checkbox" data-action="toggle-segment" data-id="Labeled-Speakers" unchecked autocomplete="off">Labeled Speakers<ul id="Labeled-Speakers-nested" class="nested active"></ul>`;
-    segmentsTree.append(labeledSp);
-
-    groupsInputs.Segments[0].dataset.children = "Custom-Segments|Labeled-Speakers";
-    groupsInputs.Segments[1].dataset.children = "Custom-Segments|Labeled-Speakers";
-
-    // generate the tree and the table
-    for (let segmentsGroup of importedSegments) { renderGroup(peaksInstance, segmentsGroup, "Segments"); }
-
-    // add custom segments to tree
-    const customSeg = document.createElement("li");
-    customSeg.innerHTML = `<input type="checkbox" data-action="toggle-segment" data-id="Custom-Segments" autocomplete="off">Custom-Segments<ul id="Custom-Segments-nested" class="nested"></ul>`;
-    segmentsTree.append(customSeg);
-
-    // initialize hidden/visible segments
-    hiddenSegments["Custom-Segments"] = {};
-    visibleSegments["Custom-Segments"] = {};
-    hiddenSegments["Labeled-Speakers"] = {};
-    visibleSegments["Labeled-Speakers"] = {};
->>>>>>> 4018e42f
 
     peaksInstance.on("segments.dragend", function (event) {
       const segment = event.segment;
       const segmentSpan = segment.durationSpan;
 
-<<<<<<< HEAD
       const oldDuration = parseFloat(segmentSpan.title.split(" ").at(-1));
       const newDuration = segment.endTime - segment.startTime;
       customDuration += newDuration - oldDuration;
-=======
-    // add inputs for labeledSp and add event listeners to them
-    treeInput = labeledSp.firstChild;
-    tableInput = headSp.firstChild.firstChild;
-    groupsInputs["Labeled-Speakers"] = [treeInput, tableInput];
-    treeInput.addEventListener("click", function () { toggleSegments(peaksInstance, "Labeled-Speakers", this.checked); });
-    tableInput.addEventListener("click", function () { toggleSegments(peaksInstance, "Labeled-Speakers", this.checked); });
->>>>>>> 4018e42f
 
       segmentSpan.title = `Duration: ${newDuration.toFixed(2)}`;
       customSpan.title = `Duration: ${customDuration.toFixed(2)}`;
