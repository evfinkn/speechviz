--- conflicted
+++ resolved
@@ -29,13 +29,6 @@
                         div.dropdown
                             button.dropbtn(data-action="show-dropdowns") Speed
                             div.dropdown-content#speedDropdown
-<<<<<<< HEAD
-                                button(data-action=".5times") .5
-                                button(data-action="1times") Normal
-                                button(data-action="2times") 2
-                                button(data-action="4times") 4
-                        textarea(rows="8", cols="70") This is for any notes you wish to jot down
-=======
                                 button.spdbtn 0.25x
                                 br
                                 button.spdbtn 0.5x
@@ -53,7 +46,6 @@
                                 button.spdbtn 2x
                                 br
                         textarea(rows="8", cols="80") This is for any notes you wish to jot down
->>>>>>> 0bdb04bb
                         #controls
                             div
                                 a(href="javascript:;", style="text-decoration:none;pointer-events:none;", data-action="zoom-in")
